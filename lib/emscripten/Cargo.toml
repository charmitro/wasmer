--- conflicted
+++ resolved
@@ -15,11 +15,7 @@
 libc = "0.2.60"
 log = "0.4"
 time = "0.1"
-<<<<<<< HEAD
-wasmer = { path = "../api", version = "1.0.0" }
-=======
-wasmer-runtime-core = { path = "../runtime-core", version = "1.0.0-alpha.1" }
->>>>>>> 2095f7cc
+wasmer = { path = "../api", version = "1.0.0-alpha.1" }
 
 [target.'cfg(windows)'.dependencies]
 getrandom = "0.1"