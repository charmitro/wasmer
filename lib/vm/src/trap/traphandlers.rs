// This file contains code from external sources.
// Attributions: https://github.com/wasmerio/wasmer/blob/main/docs/ATTRIBUTIONS.md

#![allow(static_mut_refs)]

//! WebAssembly trap handling, which is built on top of the lower-level
//! signalhandling mechanisms.

use crate::vmcontext::{VMFunctionContext, VMTrampoline};
use crate::{Trap, VMContext, VMFunctionBody};
use backtrace::Backtrace;
use core::ptr::{read, read_unaligned};
use corosensei::stack::DefaultStack;
use corosensei::trap::{CoroutineTrapHandler, TrapHandlerRegs};
use corosensei::{Coroutine, CoroutineResult, Yielder};
use scopeguard::defer;
use std::any::Any;
use std::cell::Cell;
use std::error::Error;
use std::io;
use std::mem;
#[cfg(unix)]
use std::mem::MaybeUninit;
use std::ptr::{self, NonNull};
use std::sync::atomic::{compiler_fence, AtomicPtr, AtomicUsize, Ordering};
use std::sync::Once;
use wasmer_types::TrapCode;

/// Configuration for the runtime VM
/// Currently only the stack size is configurable
pub struct VMConfig {
    /// Optionnal stack size (in byte) of the VM. Value lower than 8K will be rounded to 8K.
    pub wasm_stack_size: Option<usize>,
}

// TrapInformation can be stored in the "Undefined Instruction" itself.
// On x86_64, 0xC? select a "Register" for the Mod R/M part of "ud1" (so with no other bytes after)
// On Arm64, the udf alows for a 16bits values, so we'll use the same 0xC? to store the trapinfo
static MAGIC: u8 = 0xc0;

static DEFAULT_STACK_SIZE: AtomicUsize = AtomicUsize::new(1024 * 1024);

// Current definition of `ucontext_t` in the `libc` crate is incorrect
// on aarch64-apple-drawin so it's defined here with a more accurate definition.
#[repr(C)]
#[cfg(all(target_arch = "aarch64", target_os = "macos"))]
#[allow(non_camel_case_types)]
struct ucontext_t {
    uc_onstack: libc::c_int,
    uc_sigmask: libc::sigset_t,
    uc_stack: libc::stack_t,
    uc_link: *mut libc::ucontext_t,
    uc_mcsize: usize,
    uc_mcontext: libc::mcontext_t,
}

// Current definition of `ucontext_t` in the `libc` crate is not present
// on aarch64-unknown-freebsd so it's defined here.
#[repr(C)]
#[cfg(all(target_arch = "aarch64", target_os = "freebsd"))]
#[allow(non_camel_case_types)]
struct ucontext_t {
    uc_sigmask: libc::sigset_t,
    uc_mcontext: libc::mcontext_t,
    uc_link: *mut ucontext_t,
    uc_stack: libc::stack_t,
    uc_flags: libc::c_int,
    spare: [libc::c_int; 4],
}

#[cfg(all(
    unix,
    not(all(target_arch = "aarch64", target_os = "macos")),
    not(all(target_arch = "aarch64", target_os = "freebsd"))
))]
use libc::ucontext_t;

/// Default stack size is 1MB.
pub fn set_stack_size(size: usize) {
    DEFAULT_STACK_SIZE.store(size.clamp(8 * 1024, 100 * 1024 * 1024), Ordering::Relaxed);
}

cfg_if::cfg_if! {
    if #[cfg(unix)] {
        /// Function which may handle custom signals while processing traps.
        pub type TrapHandlerFn<'a> = dyn Fn(libc::c_int, *const libc::siginfo_t, *const libc::c_void) -> bool + Send + Sync + 'a;
    } else if #[cfg(target_os = "windows")] {
        /// Function which may handle custom signals while processing traps.
        pub type TrapHandlerFn<'a> = dyn Fn(*mut windows_sys::Win32::System::Diagnostics::Debug::EXCEPTION_POINTERS) -> bool + Send + Sync + 'a;
    }
}

// Process an IllegalOpcode to see if it has a TrapCode payload
unsafe fn process_illegal_op(addr: usize) -> Option<TrapCode> {
    let mut val: Option<u8> = None;
    if cfg!(target_arch = "x86_64") {
        val = if read(addr as *mut u8) & 0xf0 == 0x40
            && read((addr + 1) as *mut u8) == 0x0f
            && read((addr + 2) as *mut u8) == 0xb9
        {
            Some(read((addr + 3) as *mut u8))
        } else if read(addr as *mut u8) == 0x0f && read((addr + 1) as *mut u8) == 0xb9 {
            Some(read((addr + 2) as *mut u8))
        } else {
            None
        }
    }
    if cfg!(target_arch = "aarch64") {
        val = if read_unaligned(addr as *mut u32) & 0xffff0000 == 0 {
            Some(read(addr as *mut u8))
        } else {
            None
        }
    }
    match val.and_then(|val| {
        if val & MAGIC == MAGIC {
            Some(val & 0xf)
        } else {
            None
        }
    }) {
        None => None,
        Some(val) => match val {
            0 => Some(TrapCode::StackOverflow),
            1 => Some(TrapCode::HeapAccessOutOfBounds),
            2 => Some(TrapCode::HeapMisaligned),
            3 => Some(TrapCode::TableAccessOutOfBounds),
            4 => Some(TrapCode::IndirectCallToNull),
            5 => Some(TrapCode::BadSignature),
            6 => Some(TrapCode::IntegerOverflow),
            7 => Some(TrapCode::IntegerDivisionByZero),
            8 => Some(TrapCode::BadConversionToInteger),
            9 => Some(TrapCode::UnreachableCodeReached),
            10 => Some(TrapCode::UnalignedAtomic),
            _ => None,
        },
    }
}

cfg_if::cfg_if! {
    if #[cfg(unix)] {
        static mut PREV_SIGSEGV: MaybeUninit<libc::sigaction> = MaybeUninit::uninit();
        static mut PREV_SIGBUS: MaybeUninit<libc::sigaction> = MaybeUninit::uninit();
        static mut PREV_SIGILL: MaybeUninit<libc::sigaction> = MaybeUninit::uninit();
        static mut PREV_SIGFPE: MaybeUninit<libc::sigaction> = MaybeUninit::uninit();

        unsafe fn platform_init() {
            let register = |slot: &mut MaybeUninit<libc::sigaction>, signal: i32| {
                let mut handler: libc::sigaction = mem::zeroed();
                // The flags here are relatively careful, and they are...
                //
                // SA_SIGINFO gives us access to information like the program
                // counter from where the fault happened.
                //
                // SA_ONSTACK allows us to handle signals on an alternate stack,
                // so that the handler can run in response to running out of
                // stack space on the main stack. Rust installs an alternate
                // stack with sigaltstack, so we rely on that.
                //
                // SA_NODEFER allows us to reenter the signal handler if we
                // crash while handling the signal, and fall through to the
                // Breakpad handler by testing handlingSegFault.
                handler.sa_flags = libc::SA_SIGINFO | libc::SA_NODEFER | libc::SA_ONSTACK;
                handler.sa_sigaction = trap_handler as usize;
                libc::sigemptyset(&mut handler.sa_mask);
                if libc::sigaction(signal, &handler, slot.as_mut_ptr()) != 0 {
                    panic!(
                        "unable to install signal handler: {}",
                        io::Error::last_os_error(),
                    );
                }
            };

            // Allow handling OOB with signals on all architectures
            register(&mut PREV_SIGSEGV, libc::SIGSEGV);

            // Handle `unreachable` instructions which execute `ud2` right now
            register(&mut PREV_SIGILL, libc::SIGILL);

            // x86 uses SIGFPE to report division by zero
            if cfg!(target_arch = "x86") || cfg!(target_arch = "x86_64") {
                register(&mut PREV_SIGFPE, libc::SIGFPE);
            }

            // On ARM, handle Unaligned Accesses.
            // On Darwin, guard page accesses are raised as SIGBUS.
            if cfg!(target_arch = "arm") || cfg!(target_vendor = "apple") {
                register(&mut PREV_SIGBUS, libc::SIGBUS);
            }

            // This is necessary to support debugging under LLDB on Darwin.
            // For more details see https://github.com/mono/mono/commit/8e75f5a28e6537e56ad70bf870b86e22539c2fb7
            #[cfg(target_vendor = "apple")]
            {
                use mach2::exception_types::*;
                use mach2::kern_return::*;
                use mach2::port::*;
                use mach2::thread_status::*;
                use mach2::traps::*;
                use mach2::mach_types::*;

                extern "C" {
                    fn task_set_exception_ports(
                        task: task_t,
                        exception_mask: exception_mask_t,
                        new_port: mach_port_t,
                        behavior: exception_behavior_t,
                        new_flavor: thread_state_flavor_t,
                    ) -> kern_return_t;
                }

                #[allow(non_snake_case)]
                #[cfg(target_arch = "x86_64")]
                let MACHINE_THREAD_STATE = x86_THREAD_STATE64;
                #[allow(non_snake_case)]
                #[cfg(target_arch = "aarch64")]
                let MACHINE_THREAD_STATE = 6;

                task_set_exception_ports(
                    mach_task_self(),
                    EXC_MASK_BAD_ACCESS | EXC_MASK_ARITHMETIC | EXC_MASK_BAD_INSTRUCTION,
                    MACH_PORT_NULL,
                    EXCEPTION_STATE_IDENTITY as exception_behavior_t,
                    MACHINE_THREAD_STATE,
                );
            }
        }

        unsafe extern "C" fn trap_handler(
            signum: libc::c_int,
            siginfo: *mut libc::siginfo_t,
            context: *mut libc::c_void,
        ) {
            let previous = match signum {
                libc::SIGSEGV => &PREV_SIGSEGV,
                libc::SIGBUS => &PREV_SIGBUS,
                libc::SIGFPE => &PREV_SIGFPE,
                libc::SIGILL => &PREV_SIGILL,
                _ => panic!("unknown signal: {}", signum),
            };
            // We try to get the fault address associated to this signal
            let maybe_fault_address = match signum {
                libc::SIGSEGV | libc::SIGBUS => {
                    Some((*siginfo).si_addr() as usize)
                }
                _ => None,
            };
            let trap_code = match signum {
                // check if it was cased by a UD and if the Trap info is a payload to it
                libc::SIGILL => {
                    let addr = (*siginfo).si_addr() as usize;
                    process_illegal_op(addr)
                }
                _ => None,
            };
            let ucontext = &mut *(context as *mut ucontext_t);
            let (pc, sp) = get_pc_sp(ucontext);
            let handled = TrapHandlerContext::handle_trap(
                pc,
                sp,
                maybe_fault_address,
                trap_code,
                |regs| update_context(ucontext, regs),
                |handler| handler(signum, siginfo, context),
            );

            if handled {
                return;
            }

            // This signal is not for any compiled wasm code we expect, so we
            // need to forward the signal to the next handler. If there is no
            // next handler (SIG_IGN or SIG_DFL), then it's time to crash. To do
            // this, we set the signal back to its original disposition and
            // return. This will cause the faulting op to be re-executed which
            // will crash in the normal way. If there is a next handler, call
            // it. It will either crash synchronously, fix up the instruction
            // so that execution can continue and return, or trigger a crash by
            // returning the signal to it's original disposition and returning.
            let previous = &*previous.as_ptr();
            if previous.sa_flags & libc::SA_SIGINFO != 0 {
                mem::transmute::<
                    usize,
                    extern "C" fn(libc::c_int, *mut libc::siginfo_t, *mut libc::c_void),
                >(previous.sa_sigaction)(signum, siginfo, context)
            } else if previous.sa_sigaction == libc::SIG_DFL
            {
                libc::sigaction(signum, previous, ptr::null_mut());
            } else if previous.sa_sigaction != libc::SIG_IGN {
                mem::transmute::<usize, extern "C" fn(libc::c_int)>(
                    previous.sa_sigaction
                )(signum)
            }
        }

        unsafe fn get_pc_sp(context: &ucontext_t) -> (usize, usize) {
            let (pc, sp);
            cfg_if::cfg_if! {
                if #[cfg(all(
                    any(target_os = "linux", target_os = "android"),
                    target_arch = "x86_64",
                ))] {
                    pc = context.uc_mcontext.gregs[libc::REG_RIP as usize] as usize;
                    sp = context.uc_mcontext.gregs[libc::REG_RSP as usize] as usize;
                } else if #[cfg(all(
                    any(target_os = "linux", target_os = "android"),
                    target_arch = "x86",
                ))] {
                    pc = context.uc_mcontext.gregs[libc::REG_EIP as usize] as usize;
                    sp = context.uc_mcontext.gregs[libc::REG_ESP as usize] as usize;
                } else if #[cfg(all(target_os = "freebsd", target_arch = "x86"))] {
                    pc = context.uc_mcontext.mc_eip as usize;
                    sp = context.uc_mcontext.mc_esp as usize;
                } else if #[cfg(all(target_os = "freebsd", target_arch = "x86_64"))] {
                    pc = context.uc_mcontext.mc_rip as usize;
                    sp = context.uc_mcontext.mc_rsp as usize;
                } else if #[cfg(all(target_vendor = "apple", target_arch = "x86_64"))] {
                    pc = (*context.uc_mcontext).__ss.__rip as usize;
                    sp = (*context.uc_mcontext).__ss.__rsp as usize;
                } else if #[cfg(all(
                        any(target_os = "linux", target_os = "android"),
                        target_arch = "aarch64",
                    ))] {
                    pc = context.uc_mcontext.pc as usize;
                    sp = context.uc_mcontext.sp as usize;
                } else if #[cfg(all(
                    any(target_os = "linux", target_os = "android"),
                    target_arch = "arm",
                ))] {
                    pc = context.uc_mcontext.arm_pc as usize;
                    sp = context.uc_mcontext.arm_sp as usize;
                } else if #[cfg(all(
                    any(target_os = "linux", target_os = "android"),
                    any(target_arch = "riscv64", target_arch = "riscv32"),
                ))] {
                    pc = context.uc_mcontext.__gregs[libc::REG_PC] as usize;
                    sp = context.uc_mcontext.__gregs[libc::REG_SP] as usize;
                } else if #[cfg(all(target_vendor = "apple", target_arch = "aarch64"))] {
                    pc = (*context.uc_mcontext).__ss.__pc as usize;
                    sp = (*context.uc_mcontext).__ss.__sp as usize;
                } else if #[cfg(all(target_os = "freebsd", target_arch = "aarch64"))] {
                    pc = context.uc_mcontext.mc_gpregs.gp_elr as usize;
                    sp = context.uc_mcontext.mc_gpregs.gp_sp as usize;
                } else {
                    compile_error!("Unsupported platform");
                }
            };
            (pc, sp)
        }

        unsafe fn update_context(context: &mut ucontext_t, regs: TrapHandlerRegs) {
            cfg_if::cfg_if! {
                if #[cfg(all(
                        any(target_os = "linux", target_os = "android"),
                        target_arch = "x86_64",
                    ))] {
                    let TrapHandlerRegs { rip, rsp, rbp, rdi, rsi } = regs;
                    context.uc_mcontext.gregs[libc::REG_RIP as usize] = rip as i64;
                    context.uc_mcontext.gregs[libc::REG_RSP as usize] = rsp as i64;
                    context.uc_mcontext.gregs[libc::REG_RBP as usize] = rbp as i64;
                    context.uc_mcontext.gregs[libc::REG_RDI as usize] = rdi as i64;
                    context.uc_mcontext.gregs[libc::REG_RSI as usize] = rsi as i64;
                } else if #[cfg(all(
                    any(target_os = "linux", target_os = "android"),
                    target_arch = "x86",
                ))] {
                    let TrapHandlerRegs { eip, esp, ebp, ecx, edx } = regs;
                    context.uc_mcontext.gregs[libc::REG_EIP as usize] = eip as i32;
                    context.uc_mcontext.gregs[libc::REG_ESP as usize] = esp as i32;
                    context.uc_mcontext.gregs[libc::REG_EBP as usize] = ebp as i32;
                    context.uc_mcontext.gregs[libc::REG_ECX as usize] = ecx as i32;
                    context.uc_mcontext.gregs[libc::REG_EDX as usize] = edx as i32;
                } else if #[cfg(all(target_vendor = "apple", target_arch = "x86_64"))] {
                    let TrapHandlerRegs { rip, rsp, rbp, rdi, rsi } = regs;
                    (*context.uc_mcontext).__ss.__rip = rip;
                    (*context.uc_mcontext).__ss.__rsp = rsp;
                    (*context.uc_mcontext).__ss.__rbp = rbp;
                    (*context.uc_mcontext).__ss.__rdi = rdi;
                    (*context.uc_mcontext).__ss.__rsi = rsi;
                } else if #[cfg(all(target_os = "freebsd", target_arch = "x86"))] {
                    let TrapHandlerRegs { eip, esp, ebp, ecx, edx } = regs;
                    context.uc_mcontext.mc_eip = eip as libc::register_t;
                    context.uc_mcontext.mc_esp = esp as libc::register_t;
                    context.uc_mcontext.mc_ebp = ebp as libc::register_t;
                    context.uc_mcontext.mc_ecx = ecx as libc::register_t;
                    context.uc_mcontext.mc_edx = edx as libc::register_t;
                } else if #[cfg(all(target_os = "freebsd", target_arch = "x86_64"))] {
                    let TrapHandlerRegs { rip, rsp, rbp, rdi, rsi } = regs;
                    context.uc_mcontext.mc_rip = rip as libc::register_t;
                    context.uc_mcontext.mc_rsp = rsp as libc::register_t;
                    context.uc_mcontext.mc_rbp = rbp as libc::register_t;
                    context.uc_mcontext.mc_rdi = rdi as libc::register_t;
                    context.uc_mcontext.mc_rsi = rsi as libc::register_t;
                } else if #[cfg(all(
                        any(target_os = "linux", target_os = "android"),
                        target_arch = "aarch64",
                    ))] {
                    let TrapHandlerRegs { pc, sp, x0, x1, x29, lr } = regs;
                    context.uc_mcontext.pc = pc;
                    context.uc_mcontext.sp = sp;
                    context.uc_mcontext.regs[0] = x0;
                    context.uc_mcontext.regs[1] = x1;
                    context.uc_mcontext.regs[29] = x29;
                    context.uc_mcontext.regs[30] = lr;
                } else if #[cfg(all(
                        any(target_os = "linux", target_os = "android"),
                        target_arch = "arm",
                    ))] {
                    let TrapHandlerRegs {
                        pc,
                        r0,
                        r1,
                        r7,
                        r11,
                        r13,
                        r14,
                        cpsr_thumb,
                        cpsr_endian,
                    } = regs;
                    context.uc_mcontext.arm_pc = pc;
                    context.uc_mcontext.arm_r0 = r0;
                    context.uc_mcontext.arm_r1 = r1;
                    context.uc_mcontext.arm_r7 = r7;
                    context.uc_mcontext.arm_fp = r11;
                    context.uc_mcontext.arm_sp = r13;
                    context.uc_mcontext.arm_lr = r14;
                    if cpsr_thumb {
                        context.uc_mcontext.arm_cpsr |= 0x20;
                    } else {
                        context.uc_mcontext.arm_cpsr &= !0x20;
                    }
                    if cpsr_endian {
                        context.uc_mcontext.arm_cpsr |= 0x200;
                    } else {
                        context.uc_mcontext.arm_cpsr &= !0x200;
                    }
                } else if #[cfg(all(
                    any(target_os = "linux", target_os = "android"),
                    any(target_arch = "riscv64", target_arch = "riscv32"),
                ))] {
                    let TrapHandlerRegs { pc, ra, sp, a0, a1, s0 } = regs;
                    context.uc_mcontext.__gregs[libc::REG_PC] = pc as libc::c_ulong;
                    context.uc_mcontext.__gregs[libc::REG_RA] = ra as libc::c_ulong;
                    context.uc_mcontext.__gregs[libc::REG_SP] = sp as libc::c_ulong;
                    context.uc_mcontext.__gregs[libc::REG_A0] = a0 as libc::c_ulong;
                    context.uc_mcontext.__gregs[libc::REG_A0 + 1] = a1 as libc::c_ulong;
                    context.uc_mcontext.__gregs[libc::REG_S0] = s0 as libc::c_ulong;
                } else if #[cfg(all(target_vendor = "apple", target_arch = "aarch64"))] {
                    let TrapHandlerRegs { pc, sp, x0, x1, x29, lr } = regs;
                    (*context.uc_mcontext).__ss.__pc = pc;
                    (*context.uc_mcontext).__ss.__sp = sp;
                    (*context.uc_mcontext).__ss.__x[0] = x0;
                    (*context.uc_mcontext).__ss.__x[1] = x1;
                    (*context.uc_mcontext).__ss.__fp = x29;
                    (*context.uc_mcontext).__ss.__lr = lr;
                } else if #[cfg(all(target_os = "freebsd", target_arch = "aarch64"))] {
                    let TrapHandlerRegs { pc, sp, x0, x1, x29, lr } = regs;
                    context.uc_mcontext.mc_gpregs.gp_elr = pc as libc::register_t;
                    context.uc_mcontext.mc_gpregs.gp_sp = sp as libc::register_t;
                    context.uc_mcontext.mc_gpregs.gp_x[0] = x0 as libc::register_t;
                    context.uc_mcontext.mc_gpregs.gp_x[1] = x1 as libc::register_t;
                    context.uc_mcontext.mc_gpregs.gp_x[29] = x29 as libc::register_t;
                    context.uc_mcontext.mc_gpregs.gp_x[30] = lr as libc::register_t;
                } else {
                    compile_error!("Unsupported platform");
                }
            };
        }
    } else if #[cfg(target_os = "windows")] {
        use windows_sys::Win32::System::Diagnostics::Debug::{
            AddVectoredExceptionHandler,
            CONTEXT,
            EXCEPTION_CONTINUE_EXECUTION,
            EXCEPTION_CONTINUE_SEARCH,
            EXCEPTION_POINTERS,
        };
        use windows_sys::Win32::Foundation::{
            EXCEPTION_ACCESS_VIOLATION,
            EXCEPTION_ILLEGAL_INSTRUCTION,
            EXCEPTION_INT_DIVIDE_BY_ZERO,
            EXCEPTION_INT_OVERFLOW,
            EXCEPTION_STACK_OVERFLOW,
        };

        unsafe fn platform_init() {
            // our trap handler needs to go first, so that we can recover from
            // wasm faults and continue execution, so pass `1` as a true value
            // here.
            if AddVectoredExceptionHandler(1, Some(exception_handler)).is_null() {
                panic!("failed to add exception handler: {}", io::Error::last_os_error());
            }
        }

        unsafe extern "system" fn exception_handler(
            exception_info: *mut EXCEPTION_POINTERS
        ) -> i32 {
            // Check the kind of exception, since we only handle a subset within
            // wasm code. If anything else happens we want to defer to whatever
            // the rest of the system wants to do for this exception.
            let record = &*(*exception_info).ExceptionRecord;
            if record.ExceptionCode != EXCEPTION_ACCESS_VIOLATION &&
                record.ExceptionCode != EXCEPTION_ILLEGAL_INSTRUCTION &&
                record.ExceptionCode != EXCEPTION_STACK_OVERFLOW &&
                record.ExceptionCode != EXCEPTION_INT_DIVIDE_BY_ZERO &&
                record.ExceptionCode != EXCEPTION_INT_OVERFLOW
            {
                return EXCEPTION_CONTINUE_SEARCH;
            }

            // FIXME: this is what the previous C++ did to make sure that TLS
            // works by the time we execute this trap handling code. This isn't
            // exactly super easy to call from Rust though and it's not clear we
            // necessarily need to do so. Leaving this here in case we need this
            // in the future, but for now we can probably wait until we see a
            // strange fault before figuring out how to reimplement this in
            // Rust.
            //
            // if (!NtCurrentTeb()->Reserved1[sThreadLocalArrayPointerIndex]) {
            //     return EXCEPTION_CONTINUE_SEARCH;
            // }

            let context = &mut *(*exception_info).ContextRecord;
            let (pc, sp) = get_pc_sp(context);

            // We try to get the fault address associated to this exception.
            let maybe_fault_address = match record.ExceptionCode {
                EXCEPTION_ACCESS_VIOLATION => Some(record.ExceptionInformation[1]),
                EXCEPTION_STACK_OVERFLOW => Some(sp),
                _ => None,
            };
            let trap_code = match record.ExceptionCode {
                // check if it was cased by a UD and if the Trap info is a payload to it
                EXCEPTION_ILLEGAL_INSTRUCTION => {
                    process_illegal_op(pc)
                }
                _ => None,
            };
            // This is basically the same as the unix version above, only with a
            // few parameters tweaked here and there.
            let handled = TrapHandlerContext::handle_trap(
                pc,
                sp,
                maybe_fault_address,
                trap_code,
                |regs| update_context(context, regs),
                |handler| handler(exception_info),
            );

            if handled {
                EXCEPTION_CONTINUE_EXECUTION
            } else {
                EXCEPTION_CONTINUE_SEARCH
            }
        }

        unsafe fn get_pc_sp(context: &CONTEXT) -> (usize, usize) {
            let (pc, sp);
            cfg_if::cfg_if! {
                if #[cfg(target_arch = "x86_64")] {
                    pc = context.Rip as usize;
                    sp = context.Rsp as usize;
                } else if #[cfg(target_arch = "x86")] {
                    pc = context.Rip as usize;
                    sp = context.Rsp as usize;
                } else {
                    compile_error!("Unsupported platform");
                }
            };
            (pc, sp)
        }

        unsafe fn update_context(context: &mut CONTEXT, regs: TrapHandlerRegs) {
            cfg_if::cfg_if! {
                if #[cfg(target_arch = "x86_64")] {
                    let TrapHandlerRegs { rip, rsp, rbp, rdi, rsi } = regs;
                    context.Rip = rip;
                    context.Rsp = rsp;
                    context.Rbp = rbp;
                    context.Rdi = rdi;
                    context.Rsi = rsi;
                } else if #[cfg(target_arch = "x86")] {
                    let TrapHandlerRegs { eip, esp, ebp, ecx, edx } = regs;
                    context.Eip = eip;
                    context.Esp = esp;
                    context.Ebp = ebp;
                    context.Ecx = ecx;
                    context.Edx = edx;
                } else {
                    compile_error!("Unsupported platform");
                }
            };
        }
    }
}

/// This function is required to be called before any WebAssembly is entered.
/// This will configure global state such as signal handlers to prepare the
/// process to receive wasm traps.
///
/// This function must not only be called globally once before entering
/// WebAssembly but it must also be called once-per-thread that enters
/// WebAssembly. Currently in wasmer's integration this function is called on
/// creation of a `Store`.
pub fn init_traps() {
    static INIT: Once = Once::new();
    INIT.call_once(|| unsafe {
        platform_init();
    });
}

/// Raises a user-defined trap immediately.
///
/// This function performs as-if a wasm trap was just executed, only the trap
/// has a dynamic payload associated with it which is user-provided. This trap
/// payload is then returned from `catch_traps` below.
///
/// # Safety
///
/// Only safe to call when wasm code is on the stack, aka `catch_traps` must
/// have been previous called and not yet returned.
/// Additionally no Rust destructors may be on the stack.
/// They will be skipped and not executed.
pub unsafe fn raise_user_trap(data: Box<dyn Error + Send + Sync>) -> ! {
    unwind_with(UnwindReason::UserTrap(data))
}

/// Raises a trap from inside library code immediately.
///
/// This function performs as-if a wasm trap was just executed. This trap
/// payload is then returned from `catch_traps` below.
///
/// # Safety
///
/// Only safe to call when wasm code is on the stack, aka `catch_traps` must
/// have been previous called and not yet returned.
/// Additionally no Rust destructors may be on the stack.
/// They will be skipped and not executed.
pub unsafe fn raise_lib_trap(trap: Trap) -> ! {
    unwind_with(UnwindReason::LibTrap(trap))
}

/// Carries a Rust panic across wasm code and resumes the panic on the other
/// side.
///
/// # Safety
///
/// Only safe to call when wasm code is on the stack, aka `catch_traps` must
/// have been previously called and not returned. Additionally no Rust destructors may be on the
/// stack. They will be skipped and not executed.
pub unsafe fn resume_panic(payload: Box<dyn Any + Send>) -> ! {
    unwind_with(UnwindReason::Panic(payload))
}

/// Call the wasm function pointed to by `callee`.
///
/// * `vmctx` - the callee vmctx argument
/// * `caller_vmctx` - the caller vmctx argument
/// * `trampoline` - the jit-generated trampoline whose ABI takes 4 values, the
///   callee vmctx, the caller vmctx, the `callee` argument below, and then the
///   `values_vec` argument.
/// * `callee` - the third argument to the `trampoline` function
/// * `values_vec` - points to a buffer which holds the incoming arguments, and to
///   which the outgoing return values will be written.
///
/// # Safety
///
/// Wildly unsafe because it calls raw function pointers and reads/writes raw
/// function pointers.
pub unsafe fn wasmer_call_trampoline(
    trap_handler: Option<*const TrapHandlerFn<'static>>,
    config: &VMConfig,
    vmctx: VMFunctionContext,
    trampoline: VMTrampoline,
    callee: *const VMFunctionBody,
    values_vec: *mut u8,
) -> Result<(), Trap> {
<<<<<<< HEAD
    catch_traps(trap_handler, config, || {
        mem::transmute::<
            unsafe extern "C" fn(
                *mut VMContext,
                *const VMFunctionBody,
                *mut wasmer_types::RawValue,
            ),
            extern "C" fn(VMFunctionContext, *const VMFunctionBody, *mut u8),
        >(trampoline)(vmctx, callee, values_vec);
=======
    catch_traps(trap_handler, config, move || {
        mem::transmute::<_, extern "C" fn(VMFunctionContext, *const VMFunctionBody, *mut u8)>(
            trampoline,
        )(vmctx, callee, values_vec);
>>>>>>> 8fccddd0
    })
}

/// Catches any wasm traps that happen within the execution of `closure`,
/// returning them as a `Result`.
///
/// # Safety
///
/// Highly unsafe since `closure` won't have any dtors run.
pub unsafe fn catch_traps<F, R: 'static>(
    trap_handler: Option<*const TrapHandlerFn<'static>>,
    config: &VMConfig,
    closure: F,
) -> Result<R, Trap>
where
    F: FnOnce() -> R + 'static,
{
    // Ensure that per-thread initialization is done.
    lazy_per_thread_init()?;
    let stack_size = config
        .wasm_stack_size
        .unwrap_or_else(|| DEFAULT_STACK_SIZE.load(Ordering::Relaxed));
    on_wasm_stack(stack_size, trap_handler, closure).map_err(UnwindReason::into_trap)
}

// We need two separate thread-local variables here:
// - YIELDER is set within the new stack and is used to unwind back to the root
//   of the stack from inside it.
// - TRAP_HANDLER is set from outside the new stack and is solely used from
//   signal handlers. It must be atomic since it is used by signal handlers.
//
// We also do per-thread signal stack initialization on the first time
// TRAP_HANDLER is accessed.
thread_local! {
    static YIELDER: Cell<Option<NonNull<Yielder<(), UnwindReason>>>> = const { Cell::new(None) };
    static TRAP_HANDLER: AtomicPtr<TrapHandlerContext> = const { AtomicPtr::new(ptr::null_mut()) };
}

/// Read-only information that is used by signal handlers to handle and recover
/// from traps.
#[allow(clippy::type_complexity)]
struct TrapHandlerContext {
    inner: *const u8,
    handle_trap: fn(
        *const u8,
        usize,
        usize,
        Option<usize>,
        Option<TrapCode>,
        &mut dyn FnMut(TrapHandlerRegs),
    ) -> bool,
    custom_trap: Option<*const TrapHandlerFn<'static>>,
}
struct TrapHandlerContextInner<T> {
    /// Information about the currently running coroutine. This is used to
    /// reset execution to the root of the coroutine when a trap is handled.
    coro_trap_handler: CoroutineTrapHandler<Result<T, UnwindReason>>,
}

impl TrapHandlerContext {
    /// Runs the given function with a trap handler context. The previous
    /// trap handler context is preserved and restored afterwards.
    fn install<T, R>(
        custom_trap: Option<*const TrapHandlerFn<'static>>,
        coro_trap_handler: CoroutineTrapHandler<Result<T, UnwindReason>>,
        f: impl FnOnce() -> R,
    ) -> R {
        // Type-erase the trap handler function so that it can be placed in TLS.
        fn func<T>(
            ptr: *const u8,
            pc: usize,
            sp: usize,
            maybe_fault_address: Option<usize>,
            trap_code: Option<TrapCode>,
            update_regs: &mut dyn FnMut(TrapHandlerRegs),
        ) -> bool {
            unsafe {
                (*(ptr as *const TrapHandlerContextInner<T>)).handle_trap(
                    pc,
                    sp,
                    maybe_fault_address,
                    trap_code,
                    update_regs,
                )
            }
        }
        let inner = TrapHandlerContextInner { coro_trap_handler };
        let ctx = Self {
            inner: &inner as *const _ as *const u8,
            handle_trap: func::<T>,
            custom_trap,
        };

        compiler_fence(Ordering::Release);
        let prev = TRAP_HANDLER.with(|ptr| {
            let prev = ptr.load(Ordering::Relaxed);
            ptr.store(&ctx as *const Self as *mut Self, Ordering::Relaxed);
            prev
        });

        defer! {
            TRAP_HANDLER.with(|ptr| ptr.store(prev, Ordering::Relaxed));
            compiler_fence(Ordering::Acquire);
        }

        f()
    }

    /// Attempts to handle the trap if it's a wasm trap.
    unsafe fn handle_trap(
        pc: usize,
        sp: usize,
        maybe_fault_address: Option<usize>,
        trap_code: Option<TrapCode>,
        mut update_regs: impl FnMut(TrapHandlerRegs),
        call_handler: impl Fn(&TrapHandlerFn<'static>) -> bool,
    ) -> bool {
        let ptr = TRAP_HANDLER.with(|ptr| ptr.load(Ordering::Relaxed));
        if ptr.is_null() {
            return false;
        }

        let ctx = &*ptr;

        // Check if this trap is handled by a custom trap handler.
        if let Some(trap_handler) = ctx.custom_trap {
            if call_handler(&*trap_handler) {
                return true;
            }
        }

        (ctx.handle_trap)(
            ctx.inner,
            pc,
            sp,
            maybe_fault_address,
            trap_code,
            &mut update_regs,
        )
    }
}

impl<T> TrapHandlerContextInner<T> {
    unsafe fn handle_trap(
        &self,
        pc: usize,
        sp: usize,
        maybe_fault_address: Option<usize>,
        trap_code: Option<TrapCode>,
        update_regs: &mut dyn FnMut(TrapHandlerRegs),
    ) -> bool {
        // Check if this trap occurred while executing on the Wasm stack. We can
        // only recover from traps if that is the case.
        if !self.coro_trap_handler.stack_ptr_in_bounds(sp) {
            return false;
        }

        let signal_trap = trap_code.or_else(|| {
            maybe_fault_address.map(|addr| {
                if self.coro_trap_handler.stack_ptr_in_bounds(addr) {
                    TrapCode::StackOverflow
                } else {
                    TrapCode::HeapAccessOutOfBounds
                }
            })
        });

        // Don't try to generate a backtrace for stack overflows: unwinding
        // information is often not precise enough to properly describe what is
        // happenning during a function prologue, which can lead the unwinder to
        // read invalid memory addresses.
        //
        // See: https://github.com/rust-lang/backtrace-rs/pull/357
        let backtrace = if signal_trap == Some(TrapCode::StackOverflow) {
            Backtrace::from(vec![])
        } else {
            Backtrace::new_unresolved()
        };

        // Set up the register state for exception return to force the
        // coroutine to return to its caller with UnwindReason::WasmTrap.
        let unwind = UnwindReason::WasmTrap {
            backtrace,
            signal_trap,
            pc,
        };
        let regs = self
            .coro_trap_handler
            .setup_trap_handler(move || Err(unwind));
        update_regs(regs);
        true
    }
}

enum UnwindReason {
    /// A panic caused by the host
    Panic(Box<dyn Any + Send>),
    /// A custom error triggered by the user
    UserTrap(Box<dyn Error + Send + Sync>),
    /// A Trap triggered by a wasm libcall
    LibTrap(Trap),
    /// A trap caused by the Wasm generated code
    WasmTrap {
        backtrace: Backtrace,
        pc: usize,
        signal_trap: Option<TrapCode>,
    },
}

impl UnwindReason {
    fn into_trap(self) -> Trap {
        match self {
            Self::UserTrap(data) => Trap::User(data),
            Self::LibTrap(trap) => trap,
            Self::WasmTrap {
                backtrace,
                pc,
                signal_trap,
            } => Trap::wasm(pc, backtrace, signal_trap),
            Self::Panic(panic) => std::panic::resume_unwind(panic),
        }
    }
}

unsafe fn unwind_with(reason: UnwindReason) -> ! {
    let yielder = YIELDER
        .with(|cell| cell.replace(None))
        .expect("not running on Wasm stack");

    yielder.as_ref().suspend(reason);

    // on_wasm_stack will forcibly reset the coroutine stack after yielding.
    unreachable!();
}

/// Runs the given function on a separate stack so that its stack usage can be
/// bounded. Stack overflows and other traps can be caught and execution
/// returned to the root of the stack.
fn on_wasm_stack<F: FnOnce() -> T + 'static, T: 'static>(
    stack_size: usize,
    trap_handler: Option<*const TrapHandlerFn<'static>>,
    f: F,
) -> Result<T, UnwindReason> {
    // Allocating a new stack is pretty expensive since it involves several
    // system calls. We therefore keep a cache of pre-allocated stacks which
    // allows them to be reused multiple times.
    // FIXME(Amanieu): We should refactor this to avoid the lock.
    lazy_static::lazy_static! {
        static ref STACK_POOL: crossbeam_queue::SegQueue<DefaultStack> = crossbeam_queue::SegQueue::new();
    }
    let stack = STACK_POOL
        .pop()
        .unwrap_or_else(|| DefaultStack::new(stack_size).unwrap());
    let mut stack = scopeguard::guard(stack, |stack| STACK_POOL.push(stack));

    // Create a coroutine with a new stack to run the function on.
    let mut coro = Coroutine::with_stack(&mut *stack, move |yielder, ()| {
        // Save the yielder to TLS so that it can be used later.
        YIELDER.with(|cell| cell.set(Some(yielder.into())));

        Ok(f())
    });

    // Ensure that YIELDER is reset on exit even if the coroutine panics,
    defer! {
        YIELDER.with(|cell| cell.set(None));
    }

    // Set up metadata for the trap handler for the duration of the coroutine
    // execution. This is restored to its previous value afterwards.
    TrapHandlerContext::install(trap_handler, coro.trap_handler(), || {
        match coro.resume(()) {
            CoroutineResult::Yield(trap) => {
                // This came from unwind_with which requires that there be only
                // Wasm code on the stack.
                unsafe {
                    coro.force_reset();
                }
                Err(trap)
            }
            CoroutineResult::Return(result) => result,
        }
    })
}

/// When executing on the Wasm stack, temporarily switch back to the host stack
/// to perform an operation that should not be constrainted by the Wasm stack
/// limits.
///
/// This is particularly important since the usage of the Wasm stack is under
/// the control of untrusted code. Malicious code could artificially induce a
/// stack overflow in the middle of a sensitive host operations (e.g. growing
/// a memory) which would be hard to recover from.
pub fn on_host_stack<F: FnOnce() -> T, T>(f: F) -> T {
    // Reset YIEDER to None for the duration of this call to indicate that we
    // are no longer on the Wasm stack.
    let yielder_ptr = YIELDER.with(|cell| cell.replace(None));

    // If we are already on the host stack, execute the function directly. This
    // happens if a host function is called directly from the API.
    let yielder = match yielder_ptr {
        Some(ptr) => unsafe { ptr.as_ref() },
        None => return f(),
    };

    // Restore YIELDER upon exiting normally or unwinding.
    defer! {
        YIELDER.with(|cell| cell.set(yielder_ptr));
    }

    // on_parent_stack requires the closure to be Send so that the Yielder
    // cannot be called from the parent stack. This is not a problem for us
    // since we don't expose the Yielder.
    struct SendWrapper<T>(T);
    unsafe impl<T> Send for SendWrapper<T> {}
    let wrapped = SendWrapper(f);
    yielder.on_parent_stack(move || {
        let wrapped = wrapped;
        (wrapped.0)()
    })
}

#[cfg(windows)]
pub fn lazy_per_thread_init() -> Result<(), Trap> {
    // We need additional space on the stack to handle stack overflow
    // exceptions. Rust's initialization code sets this to 0x5000 but this
    // seems to be insufficient in practice.
    use windows_sys::Win32::System::Threading::SetThreadStackGuarantee;
    if unsafe { SetThreadStackGuarantee(&mut 0x10000) } == 0 {
        panic!("failed to set thread stack guarantee");
    }

    Ok(())
}

/// A module for registering a custom alternate signal stack (sigaltstack).
///
/// Rust's libstd installs an alternate stack with size `SIGSTKSZ`, which is not
/// always large enough for our signal handling code. Override it by creating
/// and registering our own alternate stack that is large enough and has a guard
/// page.
#[cfg(unix)]
pub fn lazy_per_thread_init() -> Result<(), Trap> {
    use std::ptr::null_mut;

    thread_local! {
        /// Thread-local state is lazy-initialized on the first time it's used,
        /// and dropped when the thread exits.
        static TLS: Tls = unsafe { init_sigstack() };
    }

    /// The size of the sigaltstack (not including the guard, which will be
    /// added). Make this large enough to run our signal handlers.
    const MIN_STACK_SIZE: usize = 16 * 4096;

    enum Tls {
        OutOfMemory,
        Allocated {
            mmap_ptr: *mut libc::c_void,
            mmap_size: usize,
        },
        BigEnough,
    }

    unsafe fn init_sigstack() -> Tls {
        // Check to see if the existing sigaltstack, if it exists, is big
        // enough. If so we don't need to allocate our own.
        let mut old_stack = mem::zeroed();
        let r = libc::sigaltstack(ptr::null(), &mut old_stack);
        assert_eq!(r, 0, "learning about sigaltstack failed");
        if old_stack.ss_flags & libc::SS_DISABLE == 0 && old_stack.ss_size >= MIN_STACK_SIZE {
            return Tls::BigEnough;
        }

        // ... but failing that we need to allocate our own, so do all that
        // here.
        let page_size: usize = region::page::size();
        let guard_size = page_size;
        let alloc_size = guard_size + MIN_STACK_SIZE;

        let ptr = libc::mmap(
            null_mut(),
            alloc_size,
            libc::PROT_NONE,
            libc::MAP_PRIVATE | libc::MAP_ANON,
            -1,
            0,
        );
        if ptr == libc::MAP_FAILED {
            return Tls::OutOfMemory;
        }

        // Prepare the stack with readable/writable memory and then register it
        // with `sigaltstack`.
        let stack_ptr = (ptr as usize + guard_size) as *mut libc::c_void;
        let r = libc::mprotect(
            stack_ptr,
            MIN_STACK_SIZE,
            libc::PROT_READ | libc::PROT_WRITE,
        );
        assert_eq!(r, 0, "mprotect to configure memory for sigaltstack failed");
        let new_stack = libc::stack_t {
            ss_sp: stack_ptr,
            ss_flags: 0,
            ss_size: MIN_STACK_SIZE,
        };
        let r = libc::sigaltstack(&new_stack, ptr::null_mut());
        assert_eq!(r, 0, "registering new sigaltstack failed");

        Tls::Allocated {
            mmap_ptr: ptr,
            mmap_size: alloc_size,
        }
    }

    // Ensure TLS runs its initializer and return an error if it failed to
    // set up a separate stack for signal handlers.
    return TLS.with(|tls| {
        if let Tls::OutOfMemory = tls {
            Err(Trap::oom())
        } else {
            Ok(())
        }
    });

    impl Drop for Tls {
        fn drop(&mut self) {
            let (ptr, size) = match self {
                Self::Allocated {
                    mmap_ptr,
                    mmap_size,
                } => (*mmap_ptr, *mmap_size),
                _ => return,
            };
            unsafe {
                // Deallocate the stack memory.
                let r = libc::munmap(ptr, size);
                debug_assert_eq!(r, 0, "munmap failed during thread shutdown");
            }
        }
    }
}<|MERGE_RESOLUTION|>--- conflicted
+++ resolved
@@ -674,8 +674,7 @@
     callee: *const VMFunctionBody,
     values_vec: *mut u8,
 ) -> Result<(), Trap> {
-<<<<<<< HEAD
-    catch_traps(trap_handler, config, || {
+    catch_traps(trap_handler, config, move || {
         mem::transmute::<
             unsafe extern "C" fn(
                 *mut VMContext,
@@ -684,12 +683,6 @@
             ),
             extern "C" fn(VMFunctionContext, *const VMFunctionBody, *mut u8),
         >(trampoline)(vmctx, callee, values_vec);
-=======
-    catch_traps(trap_handler, config, move || {
-        mem::transmute::<_, extern "C" fn(VMFunctionContext, *const VMFunctionBody, *mut u8)>(
-            trampoline,
-        )(vmctx, callee, values_vec);
->>>>>>> 8fccddd0
     })
 }
 
