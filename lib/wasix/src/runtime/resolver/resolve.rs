--- conflicted
+++ resolved
@@ -82,21 +82,7 @@
 fn print_cycle(packages: &[PackageId]) -> String {
     packages
         .iter()
-<<<<<<< HEAD
         .map(|pkg_id| pkg_id.to_string())
-=======
-        .map(|pkg_id| {
-            let PackageId {
-                package_name,
-                version,
-                ..
-            } = pkg_id;
-            if let Some(name) = package_name {
-                return format!("{name}@{version}");
-            }
-            format!("@{version}")
-        })
->>>>>>> 48e84241
         .collect::<Vec<_>>()
         .join(" → ")
 }
@@ -268,7 +254,6 @@
 {
     let mut package_versions: BTreeMap<&str, HashSet<&Version>> = BTreeMap::new();
 
-<<<<<<< HEAD
     for id in package_ids {
         let Some(id) = id.as_named() else {
             continue;
@@ -277,20 +262,6 @@
             .entry(&id.name)
             .or_default()
             .insert(&id.version);
-=======
-    for PackageId {
-        package_name,
-        version,
-        ..
-    } in package_ids
-    {
-        if let Some(package_name) = package_name {
-            package_versions
-                .entry(package_name.as_str())
-                .or_default()
-                .insert(version);
-        }
->>>>>>> 48e84241
     }
 
     for (package_name, versions) in package_versions {
@@ -329,12 +300,7 @@
             if let Some(entry) = &pkg.entrypoint {
                 tracing::trace!(
                     entrypoint = entry.as_str(),
-<<<<<<< HEAD
                     parent=%id,
-=======
-                    parent.name=id.package_name,
-                    parent.version=%id.version,
->>>>>>> 48e84241
                     "Inheriting the entrypoint",
                 );
 
@@ -356,24 +322,14 @@
                     entry.insert(resolved);
                     tracing::trace!(
                         command.name=cmd.name.as_str(),
-<<<<<<< HEAD
                         pkg=%id,
-=======
-                        pkg.name=id.package_name,
-                        pkg.version=%id.version,
->>>>>>> 48e84241
                         "Discovered command",
                     );
                 }
                 std::collections::btree_map::Entry::Occupied(_) => {
                     tracing::trace!(
                         command.name=cmd.name.as_str(),
-<<<<<<< HEAD
                         pkg=%id,
-=======
-                        pkg.name=id.package_name,
-                        pkg.version=%id.version,
->>>>>>> 48e84241
                         "Ignoring duplicate command",
                     );
                 }
