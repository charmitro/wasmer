--- conflicted
+++ resolved
@@ -20,121 +20,58 @@
 
     let env = ctx.data();
     let memory = env.memory_view(&ctx);
-<<<<<<< HEAD
     let option_pid = wasi_try_mem_ok!(pid_ptr.read(&memory));
     let option_pid = match option_pid.tag {
         OptionTag::None => None,
         OptionTag::Some => Some(option_pid.pid),
     };
-    trace!(
-        "wasi[{}:{}]::proc_join (pid={:?})",
-        ctx.data().pid(),
-        ctx.data().tid(),
-        option_pid
-    );
+    Span::current().record("filter_pid", option_pid);
 
     // If the ID is maximum then it means wait for any of the children
-    let pid =
-        match option_pid {
-            None => {
-                let mut process = ctx.data_mut().process.clone();
-                let child_exit = wasi_try_ok!(__asyncify(&mut ctx, None, async move {
-                    process.join_any_child().await
-                })
-                .map_err(|err| {
-                    trace!(
-                        "wasi[{}:{}]::child join failed (pid=any) - {}",
-                        ctx.data().pid(),
-                        ctx.data().tid(),
-                        err
-                    );
-                    err
-                })?);
-                return match child_exit {
-                    Some((pid, exit_code)) => {
-                        trace!(
-                            "wasi[{}:{}]::child ({}) exited with {}",
-                            ctx.data().pid(),
-                            ctx.data().tid(),
-                            pid,
-                            exit_code
-                        );
-                        let env = ctx.data();
-                        let memory = env.memory_view(&ctx);
+    let pid = match option_pid {
+        None => {
+            let mut process = ctx.data_mut().process.clone();
+            let child_exit = wasi_try_ok!(__asyncify(&mut ctx, None, async move {
+                process.join_any_child().await
+            })?);
+            return match child_exit {
+                Some((pid, exit_code)) => {
+                    Span::current()
+                        .record("ret_pid", pid.raw())
+                        .record("exit_code", exit_code as u32);
+                    let env = ctx.data();
+                    let memory = env.memory_view(&ctx);
 
-                        let option_pid = OptionPid {
-                            tag: OptionTag::Some,
-                            pid: pid.raw() as Pid,
-                        };
-                        wasi_try_mem_ok!(pid_ptr.write(&memory, option_pid));
+                    let option_pid = OptionPid {
+                        tag: OptionTag::Some,
+                        pid: pid.raw() as Pid,
+                    };
+                    wasi_try_mem_ok!(pid_ptr.write(&memory, option_pid));
 
-                        let status = JoinStatus {
-                            tag: JoinStatusType::ExitNormal,
-                            u: JoinStatusUnion {
-                                exit_normal: exit_code,
-                            },
-                        };
-                        wasi_try_mem_ok!(status_ptr.write(&memory, status));
-                        Ok(Errno::Success)
-                    }
-                    None => {
-                        trace!(
-                            "wasi[{}:{}]::no children",
-                            ctx.data().pid(),
-                            ctx.data().tid()
-                        );
-                        let env = ctx.data();
-                        let memory = env.memory_view(&ctx);
+                    let status = JoinStatus {
+                        tag: JoinStatusType::ExitNormal,
+                        u: JoinStatusUnion {
+                            exit_normal: exit_code,
+                        },
+                    };
+                    wasi_try_mem_ok!(status_ptr.write(&memory, status));
+                    Ok(Errno::Success)
+                }
+                None => {
+                    let env = ctx.data();
+                    let memory = env.memory_view(&ctx);
 
-                        let status = JoinStatus {
-                            tag: JoinStatusType::Nothing,
-                            u: JoinStatusUnion { nothing: 0 },
-                        };
-                        wasi_try_mem_ok!(status_ptr.write(&memory, status));
-                        Ok(Errno::Child)
-                    }
-                };
-=======
-    let pid = wasi_try_mem_ok!(pid_ptr.read(&memory));
-    Span::current().record("filter_pid", pid);
-
-    // If the ID is maximum then it means wait for any of the children
-    if pid == u32::MAX {
-        let mut process = ctx.data_mut().process.clone();
-        let child_exit =
-            wasi_try_ok!(__asyncify(
-                &mut ctx,
-                None,
-                async move { process.join_any_child().await }
-            )
-            .map_err(|err| {
-                trace!(
-                    %pid,
-                    %err
-                );
-                err
-            })?);
-        return match child_exit {
-            Some((pid, exit_code)) => {
-                Span::current()
-                    .record("ret_pid", pid.raw())
-                    .record("exit_code", exit_code);
-                let env = ctx.data();
-                let memory = env.memory_view(&ctx);
-                wasi_try_mem_ok!(pid_ptr.write(&memory, pid.raw() as Pid));
-                wasi_try_mem_ok!(exit_code_ptr.write(&memory, exit_code));
-                Ok(Errno::Success)
-            }
-            None => {
-                let env = ctx.data();
-                let memory = env.memory_view(&ctx);
-                wasi_try_mem_ok!(pid_ptr.write(&memory, -1i32 as Pid));
-                wasi_try_mem_ok!(exit_code_ptr.write(&memory, Errno::Child as u32));
-                Ok(Errno::Child)
->>>>>>> 6b8c4b24
-            }
-            Some(pid) => pid,
-        };
+                    let status = JoinStatus {
+                        tag: JoinStatusType::Nothing,
+                        u: JoinStatusUnion { nothing: 0 },
+                    };
+                    wasi_try_mem_ok!(status_ptr.write(&memory, status));
+                    Ok(Errno::Child)
+                }
+            };
+        }
+        Some(pid) => pid,
+    };
 
     // Otherwise we wait for the specific PID
     let env = ctx.data();
@@ -155,7 +92,7 @@
 
         Span::current()
             .record("ret_pid", pid.raw())
-            .record("exit_code", exit_code);
+            .record("exit_code", exit_code as u32);
         let env = ctx.data();
         let mut children = env.process.children.write().unwrap();
         children.retain(|a| *a != pid);
