extern crate wasmer_runtime;
extern crate wasmer_runtime_core;

use libc::{c_char, c_int, int32_t, int64_t, uint32_t, uint8_t};
use std::cell::RefCell;
use std::collections::HashMap;
use std::error::Error;
use std::ffi::CStr;
use std::fmt;
use std::slice;
use std::sync::Arc;
use std::{ffi::c_void, ptr};
use wasmer_runtime::{Ctx, Global, ImportObject, Instance, Memory, Module, Table, Value};
use wasmer_runtime_core::export::{Context, Export, FuncPointer};
use wasmer_runtime_core::import::Namespace;
use wasmer_runtime_core::module::ExportIndex;
use wasmer_runtime_core::types::{ElementType, FuncSig, MemoryDescriptor, TableDescriptor, Type};
use wasmer_runtime_core::units::{Bytes, Pages};

#[allow(non_camel_case_types)]
pub struct wasmer_module_t();

#[allow(non_camel_case_types)]
pub struct wasmer_instance_t();

#[allow(non_camel_case_types)]
pub struct wasmer_instance_context_t();

#[allow(non_camel_case_types)]
#[no_mangle]
#[repr(C)]
pub enum wasmer_result_t {
    WASMER_OK = 1,
    WASMER_ERROR = 2,
}

#[repr(u32)]
#[derive(Clone)]
pub enum wasmer_value_tag {
    WASM_I32,
    WASM_I64,
    WASM_F32,
    WASM_F64,
}

#[repr(C)]
#[derive(Clone, Copy)]
pub union wasmer_value {
    I32: int32_t,
    I64: int64_t,
    F32: f32,
    F64: f64,
}

#[repr(C)]
#[derive(Clone)]
pub struct wasmer_value_t {
    tag: wasmer_value_tag,
    value: wasmer_value,
}

#[repr(C)]
#[derive(Clone)]
pub struct wasmer_global_descriptor_t {
    mutable: bool,
    kind: wasmer_value_tag,
}

#[repr(C)]
#[derive(Clone)]
pub struct wasmer_memory_t();

#[repr(C)]
#[derive(Clone)]
pub struct wasmer_table_t();

#[repr(C)]
#[derive(Clone)]
pub struct wasmer_import_func_t();

#[repr(C)]
#[derive(Clone)]
pub struct wasmer_export_func_t();

#[repr(C)]
#[derive(Clone)]
pub struct wasmer_global_t();

#[repr(C)]
pub struct wasmer_limits_t {
    pub min: uint32_t,
    pub max: wasmer_limit_option_t,
}

#[repr(C)]
pub struct wasmer_limit_option_t {
    pub has_some: bool,
    pub some: uint32_t,
}

#[repr(C)]
pub struct wasmer_import_t {
    module_name: wasmer_byte_array,
    import_name: wasmer_byte_array,
    tag: wasmer_import_export_kind,
    value: wasmer_import_export_value,
}

#[repr(C)]
#[derive(Clone)]
pub struct wasmer_export_t;

#[repr(C)]
#[derive(Clone)]
pub struct wasmer_exports_t;

#[repr(C)]
#[derive(Clone)]
pub struct wasmer_export_descriptor_t;

#[repr(C)]
#[derive(Clone)]
pub struct wasmer_export_descriptors_t;

#[repr(u32)]
#[derive(Clone)]
pub enum wasmer_import_export_kind {
    WASM_FUNCTION,
    WASM_GLOBAL,
    WASM_MEMORY,
    WASM_TABLE,
}

#[repr(C)]
#[derive(Clone, Copy)]
pub union wasmer_import_export_value {
    func: *const wasmer_import_func_t,
    table: *const wasmer_table_t,
    memory: *const wasmer_memory_t,
    global: *const wasmer_global_t,
}

#[repr(C)]
pub struct wasmer_byte_array {
    bytes: *const uint8_t,
    bytes_len: uint32_t,
}

/// Returns true for valid wasm bytes and false for invalid bytes
#[allow(clippy::cast_ptr_alignment)]
#[no_mangle]
pub unsafe extern "C" fn wasmer_validate(
    wasm_bytes: *mut uint8_t,
    wasm_bytes_len: uint32_t,
) -> bool {
    if wasm_bytes.is_null() {
        return false;
    }
    let bytes: &[u8] =
        unsafe { ::std::slice::from_raw_parts_mut(wasm_bytes, wasm_bytes_len as usize) };
    wasmer_runtime_core::validate(bytes)
}

/// Creates a new Memory for the given descriptor and initializes the given
/// pointer to pointer to a pointer to the new memory.
///
/// The caller owns the object and should call `wasmer_memory_destroy` to free it.
///
/// Returns `wasmer_result_t::WASMER_OK` upon success.
///
/// Returns `wasmer_result_t::WASMER_ERROR` upon failure. Use `wasmer_last_error_length`
/// and `wasmer_last_error_message` to get an error message.
#[no_mangle]
pub unsafe extern "C" fn wasmer_memory_new(
    mut memory: *mut *mut wasmer_memory_t,
    limits: wasmer_limits_t,
) -> wasmer_result_t {
    let max = if limits.max.has_some {
        Some(Pages(limits.max.some))
    } else {
        None
    };
    let desc = MemoryDescriptor {
        minimum: Pages(limits.min),
        maximum: max,
        shared: false,
    };
    let result = Memory::new(desc);
    let new_memory = match result {
        Ok(memory) => memory,
        Err(error) => {
            update_last_error(error);
            return wasmer_result_t::WASMER_ERROR;
        }
    };
    unsafe { *memory = Box::into_raw(Box::new(new_memory)) as *mut wasmer_memory_t };
    wasmer_result_t::WASMER_OK
}

/// Grows a Memory by the given number of pages.
///
/// Returns `wasmer_result_t::WASMER_OK` upon success.
///
/// Returns `wasmer_result_t::WASMER_ERROR` upon failure. Use `wasmer_last_error_length`
/// and `wasmer_last_error_message` to get an error message.
#[allow(clippy::cast_ptr_alignment)]
#[no_mangle]
pub extern "C" fn wasmer_memory_grow(
    memory: *mut wasmer_memory_t,
    delta: uint32_t,
) -> wasmer_result_t {
    let memory = unsafe { &*(memory as *mut Memory) };
    let delta_result = memory.grow(Pages(delta));
    match delta_result {
        Ok(_) => wasmer_result_t::WASMER_OK,
        Err(grow_error) => {
            update_last_error(grow_error);
            wasmer_result_t::WASMER_ERROR
        }
    }
}

/// Returns the current length in pages of the given memory
#[allow(clippy::cast_ptr_alignment)]
#[no_mangle]
pub extern "C" fn wasmer_memory_length(memory: *mut wasmer_memory_t) -> uint32_t {
    let memory = unsafe { &*(memory as *mut Memory) };
    let Pages(len) = memory.size();
    len
}

/// Creates a new Table for the given descriptor and initializes the given
/// pointer to pointer to a pointer to the new Table.
///
/// The caller owns the object and should call `wasmer_table_destroy` to free it.
///
/// Returns `wasmer_result_t::WASMER_OK` upon success.
///
/// Returns `wasmer_result_t::WASMER_ERROR` upon failure. Use `wasmer_last_error_length`
/// and `wasmer_last_error_message` to get an error message.
#[no_mangle]
pub unsafe extern "C" fn wasmer_table_new(
    mut table: *mut *mut wasmer_table_t,
    limits: wasmer_limits_t,
) -> wasmer_result_t {
    let max = if limits.max.has_some {
        Some(limits.max.some)
    } else {
        None
    };
    let desc = TableDescriptor {
        element: ElementType::Anyfunc,
        minimum: limits.min,
        maximum: max,
    };
    let result = Table::new(desc);
    let new_table = match result {
        Ok(table) => table,
        Err(error) => {
            update_last_error(error);
            return wasmer_result_t::WASMER_ERROR;
        }
    };
    unsafe { *table = Box::into_raw(Box::new(new_table)) as *mut wasmer_table_t };
    wasmer_result_t::WASMER_OK
}

/// Grows a Table by the given number of elements.
///
/// Returns `wasmer_result_t::WASMER_OK` upon success.
///
/// Returns `wasmer_result_t::WASMER_ERROR` upon failure. Use `wasmer_last_error_length`
/// and `wasmer_last_error_message` to get an error message.
#[allow(clippy::cast_ptr_alignment)]
#[no_mangle]
pub extern "C" fn wasmer_table_grow(
    table: *mut wasmer_table_t,
    delta: uint32_t,
) -> wasmer_result_t {
    let table = unsafe { &*(table as *mut Table) };
    let delta_result = table.grow(delta);
    match delta_result {
        Ok(_) => wasmer_result_t::WASMER_OK,
        Err(grow_error) => {
            update_last_error(grow_error);
            wasmer_result_t::WASMER_ERROR
        }
    }
}

/// Returns the current length of the given Table
#[allow(clippy::cast_ptr_alignment)]
#[no_mangle]
pub extern "C" fn wasmer_table_length(table: *mut wasmer_table_t) -> uint32_t {
    let table = unsafe { &*(table as *mut Table) };
    let len = table.size();
    len
}

/// Frees memory for the given Table
#[allow(clippy::cast_ptr_alignment)]
#[no_mangle]
pub extern "C" fn wasmer_table_destroy(table: *mut wasmer_table_t) {
    if !table.is_null() {
        drop(unsafe { Box::from_raw(table as *mut Table) });
    }
}

/// Creates a new Global and returns a pointer to it.
/// The caller owns the object and should call `wasmer_global_destroy` to free it.
#[no_mangle]
pub unsafe extern "C" fn wasmer_global_new(
    value: wasmer_value_t,
    mutable: bool,
) -> *mut wasmer_global_t {
    let global = if mutable {
        Global::new_mutable(value.into())
    } else {
        Global::new(value.into())
    };
    unsafe { Box::into_raw(Box::new(global)) as *mut wasmer_global_t }
}

/// Gets the value stored by the given Global
#[allow(clippy::cast_ptr_alignment)]
#[no_mangle]
pub extern "C" fn wasmer_global_get(global: *mut wasmer_global_t) -> wasmer_value_t {
    let global = unsafe { &*(global as *mut Global) };
    let value: wasmer_value_t = global.get().into();
    value
}

/// Sets the value stored by the given Global
#[allow(clippy::cast_ptr_alignment)]
#[no_mangle]
pub extern "C" fn wasmer_global_set(global: *mut wasmer_global_t, value: wasmer_value_t) {
    let global = unsafe { &*(global as *mut Global) };
    global.set(value.into());
}

/// Returns a descriptor (type, mutability) of the given Global
#[allow(clippy::cast_ptr_alignment)]
#[no_mangle]
pub extern "C" fn wasmer_global_get_descriptor(
    global: *mut wasmer_global_t,
) -> wasmer_global_descriptor_t {
    let global = unsafe { &*(global as *mut Global) };
    let descriptor = global.descriptor();
    let desc = wasmer_global_descriptor_t {
        mutable: descriptor.mutable,
        kind: descriptor.ty.into(),
    };
    desc
}

/// Frees memory for the given Global
#[allow(clippy::cast_ptr_alignment)]
#[no_mangle]
pub extern "C" fn wasmer_global_destroy(global: *mut wasmer_global_t) {
    if !global.is_null() {
        drop(unsafe { Box::from_raw(global as *mut Global) });
    }
}

/// Frees memory for the given Memory
#[allow(clippy::cast_ptr_alignment)]
#[no_mangle]
pub extern "C" fn wasmer_memory_destroy(memory: *mut wasmer_memory_t) {
    if !memory.is_null() {
        drop(unsafe { Box::from_raw(memory as *mut Memory) });
    }
}

/// Creates a new Module from the given wasm bytes.
///
/// Returns `wasmer_result_t::WASMER_OK` upon success.
///
/// Returns `wasmer_result_t::WASMER_ERROR` upon failure. Use `wasmer_last_error_length`
/// and `wasmer_last_error_message` to get an error message.
#[allow(clippy::cast_ptr_alignment)]
#[no_mangle]
pub unsafe extern "C" fn wasmer_compile(
    mut module: *mut *mut wasmer_module_t,
    wasm_bytes: *mut uint8_t,
    wasm_bytes_len: uint32_t,
) -> wasmer_result_t {
    let bytes: &[u8] =
        unsafe { ::std::slice::from_raw_parts_mut(wasm_bytes, wasm_bytes_len as usize) };
    let result = wasmer_runtime::compile(bytes);
    let new_module = match result {
        Ok(instance) => instance,
        Err(error) => {
            update_last_error(error);
            return wasmer_result_t::WASMER_ERROR;
        }
    };
    unsafe { *module = Box::into_raw(Box::new(new_module)) as *mut wasmer_module_t };
    wasmer_result_t::WASMER_OK
}

/// Creates a new Instance from the given module and imports.
///
/// Returns `wasmer_result_t::WASMER_OK` upon success.
///
/// Returns `wasmer_result_t::WASMER_ERROR` upon failure. Use `wasmer_last_error_length`
/// and `wasmer_last_error_message` to get an error message.
#[allow(clippy::cast_ptr_alignment)]
#[no_mangle]
pub unsafe extern "C" fn wasmer_module_instantiate(
    module: *mut wasmer_module_t,
    mut instance: *mut *mut wasmer_instance_t,
    imports: *mut wasmer_import_t,
    imports_len: c_int,
) -> wasmer_result_t {
    let imports: &[wasmer_import_t] = slice::from_raw_parts(imports, imports_len as usize);
    let mut import_object = ImportObject::new();
    let mut namespaces = HashMap::new();
    for import in imports {
        let module_name = slice::from_raw_parts(
            import.module_name.bytes,
            import.module_name.bytes_len as usize,
        );
        let module_name = if let Ok(s) = std::str::from_utf8(module_name) {
            s
        } else {
            update_last_error(CApiError {
                msg: "error converting module name to string".to_string(),
            });
            return wasmer_result_t::WASMER_ERROR;
        };
        let import_name = slice::from_raw_parts(
            import.import_name.bytes,
            import.import_name.bytes_len as usize,
        );
        let import_name = if let Ok(s) = std::str::from_utf8(import_name) {
            s
        } else {
            update_last_error(CApiError {
                msg: "error converting import_name to string".to_string(),
            });
            return wasmer_result_t::WASMER_ERROR;
        };

        let namespace = namespaces
            .entry(module_name)
            .or_insert_with(|| Namespace::new());

        let export = match import.tag {
            wasmer_import_export_kind::WASM_MEMORY => import.value.memory as *mut Export,
            wasmer_import_export_kind::WASM_FUNCTION => import.value.func as *mut Export,
            wasmer_import_export_kind::WASM_GLOBAL => import.value.global as *mut Export,
            wasmer_import_export_kind::WASM_TABLE => import.value.table as *mut Export,
        };
        namespace.insert(import_name, unsafe { (&*export).clone() });
    }
    for (module_name, namespace) in namespaces.into_iter() {
        import_object.register(module_name, namespace);
    }

    let module = unsafe { &*(module as *mut Module) };
    let new_instance = if let Ok(res) = module.instantiate(&import_object) {
        res
    } else {
        update_last_error(CApiError {
            msg: "error instantiating from module".to_string(),
        });
        return wasmer_result_t::WASMER_ERROR;
    };
    unsafe { *instance = Box::into_raw(Box::new(new_instance)) as *mut wasmer_instance_t };
    wasmer_result_t::WASMER_OK
}

/// Gets export descriptors for the given module
///
/// The caller owns the object and should call `wasmer_export_descriptors_destroy` to free it.
#[allow(clippy::cast_ptr_alignment)]
#[no_mangle]
pub unsafe extern "C" fn wasmer_export_descriptors(
    module: *mut wasmer_module_t,
    export_descriptors: *mut *mut wasmer_export_descriptors_t,
) {
    let mut module = unsafe { &*(module as *mut Module) };

    let named_export_descriptors: Box<NamedExportDescriptors> = Box::new(NamedExportDescriptors(
        module.info().exports.iter().map(|e| e.into()).collect(),
    ));
    unsafe {
        *export_descriptors =
            Box::into_raw(named_export_descriptors) as *mut wasmer_export_descriptors_t
    };
}

pub struct NamedExportDescriptors(Vec<NamedExportDescriptor>);

/// Frees the memory for the given export descriptors
#[allow(clippy::cast_ptr_alignment)]
#[no_mangle]
pub unsafe extern "C" fn wasmer_export_descriptors_destroy(
    export_descriptors: *mut wasmer_export_descriptors_t,
) {
    if !export_descriptors.is_null() {
        drop(unsafe { Box::from_raw(export_descriptors as *mut NamedExportDescriptors) });
    }
}

/// Gets the length of the export descriptors
#[allow(clippy::cast_ptr_alignment)]
#[no_mangle]
pub unsafe extern "C" fn wasmer_export_descriptors_len(
    exports: *mut wasmer_export_descriptors_t,
) -> c_int {
    if exports.is_null() {
        return 0;
    }
    (*(exports as *mut NamedExportDescriptors)).0.len() as c_int
}

/// Gets export descriptor by index
#[allow(clippy::cast_ptr_alignment)]
#[no_mangle]
pub unsafe extern "C" fn wasmer_export_descriptors_get(
    export_descriptors: *mut wasmer_export_descriptors_t,
    idx: c_int,
) -> *mut wasmer_export_descriptor_t {
    if export_descriptors.is_null() {
        return ptr::null_mut();
    }
    let mut named_export_descriptors =
        unsafe { &mut *(export_descriptors as *mut NamedExportDescriptors) };
    let ptr = &mut (*named_export_descriptors).0[idx as usize] as *mut NamedExportDescriptor
        as *mut wasmer_export_descriptor_t;
    ptr
}

/// Gets name for the export descriptor
#[no_mangle]
#[allow(clippy::cast_ptr_alignment)]
pub unsafe extern "C" fn wasmer_export_descriptor_name(
    export_descriptor: *mut wasmer_export_descriptor_t,
) -> wasmer_byte_array {
    let named_export_descriptor = &*(export_descriptor as *mut NamedExportDescriptor);
    wasmer_byte_array {
        bytes: named_export_descriptor.name.as_ptr(),
        bytes_len: named_export_descriptor.name.len() as u32,
    }
}

/// Gets export descriptor kind
#[no_mangle]
#[allow(clippy::cast_ptr_alignment)]
pub unsafe extern "C" fn wasmer_export_descriptor_kind(
    export: *mut wasmer_export_descriptor_t,
) -> wasmer_import_export_kind {
    let named_export_descriptor = &*(export as *mut NamedExportDescriptor);
    named_export_descriptor.kind.clone()
}

/// Frees memory for the given Module
#[allow(clippy::cast_ptr_alignment)]
#[no_mangle]
pub extern "C" fn wasmer_module_destroy(module: *mut wasmer_module_t) {
    if !module.is_null() {
        drop(unsafe { Box::from_raw(module as *mut Module) });
    }
}

/// Creates a new Instance from the given wasm bytes and imports.
///
/// Returns `wasmer_result_t::WASMER_OK` upon success.
///
/// Returns `wasmer_result_t::WASMER_ERROR` upon failure. Use `wasmer_last_error_length`
/// and `wasmer_last_error_message` to get an error message.
#[allow(clippy::cast_ptr_alignment)]
#[no_mangle]
pub unsafe extern "C" fn wasmer_instantiate(
    mut instance: *mut *mut wasmer_instance_t,
    wasm_bytes: *mut uint8_t,
    wasm_bytes_len: uint32_t,
    imports: *mut wasmer_import_t,
    imports_len: c_int,
) -> wasmer_result_t {
    if wasm_bytes.is_null() {
        update_last_error(CApiError {
            msg: "wasm bytes ptr is null".to_string(),
        });
        return wasmer_result_t::WASMER_ERROR;
    }
    let imports: &[wasmer_import_t] = slice::from_raw_parts(imports, imports_len as usize);
    let mut import_object = ImportObject::new();
    let mut namespaces = HashMap::new();
    for import in imports {
        let module_name = slice::from_raw_parts(
            import.module_name.bytes,
            import.module_name.bytes_len as usize,
        );
        let module_name = if let Ok(s) = std::str::from_utf8(module_name) {
            s
        } else {
            update_last_error(CApiError {
                msg: "error converting module name to string".to_string(),
            });
            return wasmer_result_t::WASMER_ERROR;
        };
        let import_name = slice::from_raw_parts(
            import.import_name.bytes,
            import.import_name.bytes_len as usize,
        );
        let import_name = if let Ok(s) = std::str::from_utf8(import_name) {
            s
        } else {
            update_last_error(CApiError {
                msg: "error converting import_name to string".to_string(),
            });
            return wasmer_result_t::WASMER_ERROR;
        };

        let namespace = namespaces
            .entry(module_name)
            .or_insert_with(|| Namespace::new());

        let export = match import.tag {
            wasmer_import_export_kind::WASM_MEMORY => import.value.memory as *mut Export,
            wasmer_import_export_kind::WASM_FUNCTION => import.value.func as *mut Export,
            wasmer_import_export_kind::WASM_GLOBAL => import.value.global as *mut Export,
            wasmer_import_export_kind::WASM_TABLE => import.value.table as *mut Export,
        };
        namespace.insert(import_name, unsafe { (&*export).clone() });
    }
    for (module_name, namespace) in namespaces.into_iter() {
        import_object.register(module_name, namespace);
    }

    let bytes: &[u8] =
        unsafe { ::std::slice::from_raw_parts_mut(wasm_bytes, wasm_bytes_len as usize) };
    let result = wasmer_runtime::instantiate(bytes, &import_object);
    let new_instance = match result {
        Ok(instance) => instance,
        Err(error) => {
            // TODO the trait bound `wasmer_runtime::error::Error: std::error::Error` is not satisfied
            //update_last_error(error);
            update_last_error(CApiError {
                msg: "error instantiating".to_string(),
            });
            return wasmer_result_t::WASMER_ERROR;
        }
    };
    unsafe { *instance = Box::into_raw(Box::new(new_instance)) as *mut wasmer_instance_t };
    wasmer_result_t::WASMER_OK
}

/// Calls an instances exported function by `name` with the provided parameters.
/// Results are set using the provided `results` pointer.
///
/// Returns `wasmer_result_t::WASMER_OK` upon success.
///
/// Returns `wasmer_result_t::WASMER_ERROR` upon failure. Use `wasmer_last_error_length`
/// and `wasmer_last_error_message` to get an error message.
#[allow(clippy::cast_ptr_alignment)]
#[no_mangle]
pub unsafe extern "C" fn wasmer_instance_call(
    instance: *mut wasmer_instance_t,
    name: *const c_char,
    params: *const wasmer_value_t,
    params_len: c_int,
    results: *mut wasmer_value_t,
    results_len: c_int,
) -> wasmer_result_t {
    if instance.is_null() {
        update_last_error(CApiError {
            msg: "instance ptr is null".to_string(),
        });
        return wasmer_result_t::WASMER_ERROR;
    }
    if name.is_null() {
        update_last_error(CApiError {
            msg: "name ptr is null".to_string(),
        });
        return wasmer_result_t::WASMER_ERROR;
    }
    if params.is_null() {
        update_last_error(CApiError {
            msg: "params ptr is null".to_string(),
        });
        return wasmer_result_t::WASMER_ERROR;
    }

    let params: &[wasmer_value_t] = slice::from_raw_parts(params, params_len as usize);
    let params: Vec<Value> = params.iter().cloned().map(|x| x.into()).collect();

    let func_name_c = unsafe { CStr::from_ptr(name) };
    let func_name_r = func_name_c.to_str().unwrap();

    let results: &mut [wasmer_value_t] = slice::from_raw_parts_mut(results, results_len as usize);
    let result = (&*(instance as *mut Instance)).call(func_name_r, &params[..]);

    match result {
        Ok(results_vec) => {
            if results_vec.len() > 0 {
                let ret = match results_vec[0] {
                    Value::I32(x) => wasmer_value_t {
                        tag: wasmer_value_tag::WASM_I32,
                        value: wasmer_value { I32: x },
                    },
                    Value::I64(x) => wasmer_value_t {
                        tag: wasmer_value_tag::WASM_I64,
                        value: wasmer_value { I64: x },
                    },
                    Value::F32(x) => wasmer_value_t {
                        tag: wasmer_value_tag::WASM_F32,
                        value: wasmer_value { F32: x },
                    },
                    Value::F64(x) => wasmer_value_t {
                        tag: wasmer_value_tag::WASM_F64,
                        value: wasmer_value { F64: x },
                    },
                };
                results[0] = ret;
            }
            wasmer_result_t::WASMER_OK
        }
        Err(err) => {
            update_last_error(err);
            wasmer_result_t::WASMER_ERROR
        }
    }
}

/// Gets Exports for the given instance
///
/// The caller owns the object and should call `wasmer_exports_destroy` to free it.
#[allow(clippy::cast_ptr_alignment)]
#[no_mangle]
pub unsafe extern "C" fn wasmer_instance_exports(
    instance: *mut wasmer_instance_t,
    exports: *mut *mut wasmer_exports_t,
) {
    let mut instance_ref = unsafe { &mut *(instance as *mut Instance) };
    let mut exports_vec: Vec<NamedExport> = Vec::with_capacity(instance_ref.exports().count());
    for (name, export) in instance_ref.exports() {
        exports_vec.push(NamedExport {
            name: name.clone(),
            export: export.clone(),
            instance: instance as *mut Instance,
        });
    }
    let named_exports: Box<NamedExports> = Box::new(NamedExports(exports_vec));
    unsafe { *exports = Box::into_raw(named_exports) as *mut wasmer_exports_t };
}

pub struct NamedExports(Vec<NamedExport>);

/// Frees the memory for the given exports
#[allow(clippy::cast_ptr_alignment)]
#[no_mangle]
pub unsafe extern "C" fn wasmer_exports_destroy(exports: *mut wasmer_exports_t) {
    if !exports.is_null() {
        drop(unsafe { Box::from_raw(exports as *mut NamedExports) });
    }
}

/// Gets the length of the exports
#[allow(clippy::cast_ptr_alignment)]
#[no_mangle]
pub unsafe extern "C" fn wasmer_exports_len(exports: *mut wasmer_exports_t) -> c_int {
    if exports.is_null() {
        return 0;
    }
    (*(exports as *mut NamedExports)).0.len() as c_int
}

/// Gets wasmer_export by index
#[allow(clippy::cast_ptr_alignment)]
#[no_mangle]
pub unsafe extern "C" fn wasmer_exports_get(
    exports: *mut wasmer_exports_t,
    idx: c_int,
) -> *mut wasmer_export_t {
    if exports.is_null() {
        return ptr::null_mut();
    }
    let mut named_exports = unsafe { &mut *(exports as *mut NamedExports) };
    let ptr = &mut (*named_exports).0[idx as usize] as *mut NamedExport as *mut wasmer_export_t;
    ptr
}

/// Gets wasmer_export kind
#[no_mangle]
#[allow(clippy::cast_ptr_alignment)]
pub unsafe extern "C" fn wasmer_export_kind(
    export: *mut wasmer_export_t,
) -> wasmer_import_export_kind {
    let named_export = &*(export as *mut NamedExport);
    match named_export.export {
        Export::Table(_) => wasmer_import_export_kind::WASM_TABLE,
        Export::Function { .. } => wasmer_import_export_kind::WASM_FUNCTION,
        Export::Global(_) => wasmer_import_export_kind::WASM_GLOBAL,
        Export::Memory(_) => wasmer_import_export_kind::WASM_MEMORY,
    }
}

/// Sets the result parameter to the arity of the params of the wasmer_export_func_t
///
/// Returns `wasmer_result_t::WASMER_OK` upon success.
///
/// Returns `wasmer_result_t::WASMER_ERROR` upon failure. Use `wasmer_last_error_length`
/// and `wasmer_last_error_message` to get an error message.
#[no_mangle]
#[allow(clippy::cast_ptr_alignment)]
pub unsafe extern "C" fn wasmer_export_func_params_arity(
    func: *mut wasmer_export_func_t,
    result: *mut uint32_t,
) -> wasmer_result_t {
    let mut named_export = unsafe { &*(func as *mut NamedExport) };
    let mut export = &named_export.export;
    let result = if let Export::Function { ref signature, .. } = *export {
        unsafe { *result = signature.params().len() as uint32_t };
        wasmer_result_t::WASMER_OK
    } else {
        update_last_error(CApiError {
            msg: "func ptr error in wasmer_export_func_params_arity".to_string(),
        });
        wasmer_result_t::WASMER_ERROR
    };
    result
}

/// Sets the params buffer to the parameter types of the given wasmer_export_func_t
///
/// Returns `wasmer_result_t::WASMER_OK` upon success.
///
/// Returns `wasmer_result_t::WASMER_ERROR` upon failure. Use `wasmer_last_error_length`
/// and `wasmer_last_error_message` to get an error message.
#[no_mangle]
#[allow(clippy::cast_ptr_alignment)]
pub unsafe extern "C" fn wasmer_export_func_params(
    func: *mut wasmer_export_func_t,
    params: *mut wasmer_value_tag,
    params_len: c_int,
) -> wasmer_result_t {
    let mut named_export = unsafe { &*(func as *mut NamedExport) };
    let mut export = &named_export.export;
    let result = if let Export::Function { ref signature, .. } = *export {
        let params: &mut [wasmer_value_tag] =
            slice::from_raw_parts_mut(params, params_len as usize);
        for (i, item) in signature.params().iter().enumerate() {
            params[i] = item.into();
        }
        wasmer_result_t::WASMER_OK
    } else {
        update_last_error(CApiError {
            msg: "func ptr error in wasmer_export_func_params".to_string(),
        });
        wasmer_result_t::WASMER_ERROR
    };
    result
}

/// Sets the returns buffer to the parameter types of the given wasmer_export_func_t
///
/// Returns `wasmer_result_t::WASMER_OK` upon success.
///
/// Returns `wasmer_result_t::WASMER_ERROR` upon failure. Use `wasmer_last_error_length`
/// and `wasmer_last_error_message` to get an error message.
#[no_mangle]
#[allow(clippy::cast_ptr_alignment)]
pub unsafe extern "C" fn wasmer_export_func_returns(
    func: *mut wasmer_export_func_t,
    returns: *mut wasmer_value_tag,
    returns_len: c_int,
) -> wasmer_result_t {
    let mut named_export = unsafe { &*(func as *mut NamedExport) };
    let mut export = &named_export.export;
    let result = if let Export::Function { ref signature, .. } = *export {
        let returns: &mut [wasmer_value_tag] =
            slice::from_raw_parts_mut(returns, returns_len as usize);
        for (i, item) in signature.returns().iter().enumerate() {
            returns[i] = item.into();
        }
        wasmer_result_t::WASMER_OK
    } else {
        update_last_error(CApiError {
            msg: "func ptr error in wasmer_export_func_returns".to_string(),
        });
        wasmer_result_t::WASMER_ERROR
    };
    result
}

/// Sets the result parameter to the arity of the returns of the wasmer_export_func_t
///
/// Returns `wasmer_result_t::WASMER_OK` upon success.
///
/// Returns `wasmer_result_t::WASMER_ERROR` upon failure. Use `wasmer_last_error_length`
/// and `wasmer_last_error_message` to get an error message.
#[no_mangle]
#[allow(clippy::cast_ptr_alignment)]
pub unsafe extern "C" fn wasmer_export_func_returns_arity(
    func: *mut wasmer_export_func_t,
    result: *mut uint32_t,
) -> wasmer_result_t {
    let mut named_export = unsafe { &*(func as *mut NamedExport) };
    let mut export = &named_export.export;
    let result = if let Export::Function { ref signature, .. } = *export {
        unsafe { *result = signature.returns().len() as uint32_t };
        wasmer_result_t::WASMER_OK
    } else {
        update_last_error(CApiError {
            msg: "func ptr error in wasmer_export_func_results_arity".to_string(),
        });
        wasmer_result_t::WASMER_ERROR
    };
    result
}

/// Sets the result parameter to the arity of the params of the wasmer_import_func_t
///
/// Returns `wasmer_result_t::WASMER_OK` upon success.
///
/// Returns `wasmer_result_t::WASMER_ERROR` upon failure. Use `wasmer_last_error_length`
/// and `wasmer_last_error_message` to get an error message.
#[no_mangle]
#[allow(clippy::cast_ptr_alignment)]
pub unsafe extern "C" fn wasmer_import_func_params_arity(
    func: *mut wasmer_import_func_t,
    result: *mut uint32_t,
) -> wasmer_result_t {
    let mut export = unsafe { &mut *(func as *mut Export) };
    let result = if let Export::Function { ref signature, .. } = *export {
        unsafe { *result = signature.params().len() as uint32_t };
        wasmer_result_t::WASMER_OK
    } else {
        update_last_error(CApiError {
            msg: "func ptr error in wasmer_import_func_params_arity".to_string(),
        });
        wasmer_result_t::WASMER_ERROR
    };
    result
}

/// Creates new func
///
/// The caller owns the object and should call `wasmer_import_func_destroy` to free it.
#[no_mangle]
#[allow(clippy::cast_ptr_alignment)]
pub unsafe extern "C" fn wasmer_import_func_new(
    func: extern "C" fn(data: *mut c_void),
    params: *const wasmer_value_tag,
    params_len: c_int,
    returns: *const wasmer_value_tag,
    returns_len: c_int,
) -> *const wasmer_import_func_t {
    let params: &[wasmer_value_tag] = slice::from_raw_parts(params, params_len as usize);
    let params: Vec<Type> = params.iter().cloned().map(|x| x.into()).collect();
    let returns: &[wasmer_value_tag] = slice::from_raw_parts(returns, returns_len as usize);
    let returns: Vec<Type> = returns.iter().cloned().map(|x| x.into()).collect();

    let export = Box::new(Export::Function {
        func: unsafe { FuncPointer::new(func as _) },
        ctx: Context::Internal,
        signature: Arc::new(FuncSig::new(params, returns)),
    });
    Box::into_raw(export) as *mut wasmer_import_func_t
}

/// Sets the params buffer to the parameter types of the given wasmer_import_func_t
///
/// Returns `wasmer_result_t::WASMER_OK` upon success.
///
/// Returns `wasmer_result_t::WASMER_ERROR` upon failure. Use `wasmer_last_error_length`
/// and `wasmer_last_error_message` to get an error message.
#[no_mangle]
#[allow(clippy::cast_ptr_alignment)]
pub unsafe extern "C" fn wasmer_import_func_params(
    func: *mut wasmer_import_func_t,
    params: *mut wasmer_value_tag,
    params_len: c_int,
) -> wasmer_result_t {
    let mut export = unsafe { &mut *(func as *mut Export) };
    let result = if let Export::Function { ref signature, .. } = *export {
        let params: &mut [wasmer_value_tag] =
            slice::from_raw_parts_mut(params, params_len as usize);
        for (i, item) in signature.params().iter().enumerate() {
            params[i] = item.into();
        }
        wasmer_result_t::WASMER_OK
    } else {
        update_last_error(CApiError {
            msg: "func ptr error in wasmer_import_func_params".to_string(),
        });
        wasmer_result_t::WASMER_ERROR
    };
    result
}

/// Sets the returns buffer to the parameter types of the given wasmer_import_func_t
///
/// Returns `wasmer_result_t::WASMER_OK` upon success.
///
/// Returns `wasmer_result_t::WASMER_ERROR` upon failure. Use `wasmer_last_error_length`
/// and `wasmer_last_error_message` to get an error message.
#[no_mangle]
#[allow(clippy::cast_ptr_alignment)]
pub unsafe extern "C" fn wasmer_import_func_returns(
    func: *mut wasmer_import_func_t,
    returns: *mut wasmer_value_tag,
    returns_len: c_int,
) -> wasmer_result_t {
    let mut export = unsafe { &mut *(func as *mut Export) };
    let result = if let Export::Function { ref signature, .. } = *export {
        let returns: &mut [wasmer_value_tag] =
            slice::from_raw_parts_mut(returns, returns_len as usize);
        for (i, item) in signature.returns().iter().enumerate() {
            returns[i] = item.into();
        }
        wasmer_result_t::WASMER_OK
    } else {
        update_last_error(CApiError {
            msg: "func ptr error in wasmer_import_func_returns".to_string(),
        });
        wasmer_result_t::WASMER_ERROR
    };
    result
}

/// Sets the result parameter to the arity of the returns of the wasmer_import_func_t
///
/// Returns `wasmer_result_t::WASMER_OK` upon success.
///
/// Returns `wasmer_result_t::WASMER_ERROR` upon failure. Use `wasmer_last_error_length`
/// and `wasmer_last_error_message` to get an error message.
#[no_mangle]
#[allow(clippy::cast_ptr_alignment)]
pub unsafe extern "C" fn wasmer_import_func_returns_arity(
    func: *mut wasmer_import_func_t,
    result: *mut uint32_t,
) -> wasmer_result_t {
    let mut export = unsafe { &*(func as *mut Export) };
    let result = if let Export::Function { ref signature, .. } = *export {
        unsafe { *result = signature.returns().len() as uint32_t };
        wasmer_result_t::WASMER_OK
    } else {
        update_last_error(CApiError {
            msg: "func ptr error in wasmer_import_func_results_arity".to_string(),
        });
        wasmer_result_t::WASMER_ERROR
    };
    result
}

/// Frees memory for the given Func
#[allow(clippy::cast_ptr_alignment)]
#[no_mangle]
pub extern "C" fn wasmer_import_func_destroy(func: *mut wasmer_import_func_t) {
    if !func.is_null() {
        drop(unsafe { Box::from_raw(func as *mut Export) });
    }
}

/// Gets export func from export
#[no_mangle]
#[allow(clippy::cast_ptr_alignment)]
pub unsafe extern "C" fn wasmer_export_to_func(
    export: *mut wasmer_export_t,
) -> *const wasmer_export_func_t {
    export as *const wasmer_export_func_t
}

/// Gets name from wasmer_export
#[no_mangle]
#[allow(clippy::cast_ptr_alignment)]
pub unsafe extern "C" fn wasmer_export_name(export: *mut wasmer_export_t) -> wasmer_byte_array {
    let named_export = &*(export as *mut NamedExport);
    wasmer_byte_array {
        bytes: named_export.name.as_ptr(),
        bytes_len: named_export.name.len() as u32,
    }
}

/// Calls a `func` with the provided parameters.
/// Results are set using the provided `results` pointer.
///
/// Returns `wasmer_result_t::WASMER_OK` upon success.
///
/// Returns `wasmer_result_t::WASMER_ERROR` upon failure. Use `wasmer_last_error_length`
/// and `wasmer_last_error_message` to get an error message.
#[allow(clippy::cast_ptr_alignment)]
#[no_mangle]
pub unsafe extern "C" fn wasmer_export_func_call(
    func: *mut wasmer_export_func_t,
    params: *const wasmer_value_t,
    params_len: c_int,
    results: *mut wasmer_value_t,
    results_len: c_int,
) -> wasmer_result_t {
    if func.is_null() {
        update_last_error(CApiError {
            msg: "func ptr is null".to_string(),
        });
        return wasmer_result_t::WASMER_ERROR;
    }
    if params.is_null() {
        update_last_error(CApiError {
            msg: "params ptr is null".to_string(),
        });
        return wasmer_result_t::WASMER_ERROR;
    }

    let params: &[wasmer_value_t] = slice::from_raw_parts(params, params_len as usize);
    let params: Vec<Value> = params.iter().cloned().map(|x| x.into()).collect();

    let named_export = unsafe { &*(func as *mut NamedExport) };

    let results: &mut [wasmer_value_t] = slice::from_raw_parts_mut(results, results_len as usize);

    let instance = &*named_export.instance;
    let result = instance.call(&named_export.name, &params[..]);
    match result {
        Ok(results_vec) => {
            if results_vec.len() > 0 {
                let ret = match results_vec[0] {
                    Value::I32(x) => wasmer_value_t {
                        tag: wasmer_value_tag::WASM_I32,
                        value: wasmer_value { I32: x },
                    },
                    Value::I64(x) => wasmer_value_t {
                        tag: wasmer_value_tag::WASM_I64,
                        value: wasmer_value { I64: x },
                    },
                    Value::F32(x) => wasmer_value_t {
                        tag: wasmer_value_tag::WASM_F32,
                        value: wasmer_value { F32: x },
                    },
                    Value::F64(x) => wasmer_value_t {
                        tag: wasmer_value_tag::WASM_F64,
                        value: wasmer_value { F64: x },
                    },
                };
                results[0] = ret;
            }
            wasmer_result_t::WASMER_OK
        }
        Err(err) => {
            update_last_error(err);
            wasmer_result_t::WASMER_ERROR
        }
    }
}

/// Gets the memory within the context at the index `memory_idx`.
/// The index is always 0 until multiple memories are supported.
#[allow(clippy::cast_ptr_alignment)]
#[no_mangle]
pub extern "C" fn wasmer_instance_context_memory(
    ctx: *mut wasmer_instance_context_t,
    memory_idx: uint32_t,
) -> *const wasmer_memory_t {
    let mut ctx = unsafe { &mut *(ctx as *mut Ctx) };
    let memory = ctx.memory(0);
    memory as *const Memory as *const wasmer_memory_t
}

/// Gets the start pointer to the bytes within a Memory
#[allow(clippy::cast_ptr_alignment)]
#[no_mangle]
pub extern "C" fn wasmer_memory_data(mem: *mut wasmer_memory_t) -> *mut uint8_t {
    let memory = mem as *mut Memory;
    use std::cell::Cell;
    unsafe { ((*memory).view::<u8>()[..]).as_ptr() as *mut Cell<u8> as *mut u8 }
}

/// Gets the size in bytes of a Memory
#[allow(clippy::cast_ptr_alignment)]
#[no_mangle]
pub extern "C" fn wasmer_memory_data_length(mem: *mut wasmer_memory_t) -> uint32_t {
    let memory = mem as *mut Memory;
    let Bytes(len) = unsafe { (*memory).size().bytes() };
    len as uint32_t
}

/// Frees memory for the given Instance
#[allow(clippy::cast_ptr_alignment)]
#[no_mangle]
pub extern "C" fn wasmer_instance_destroy(instance: *mut wasmer_instance_t) {
    if !instance.is_null() {
        drop(unsafe { Box::from_raw(instance as *mut Instance) });
    }
}

impl From<wasmer_value_t> for Value {
    fn from(v: wasmer_value_t) -> Self {
        unsafe {
            match v {
                wasmer_value_t {
                    tag: WASM_I32,
                    value: wasmer_value { I32 },
                } => Value::I32(I32),
                wasmer_value_t {
                    tag: WASM_I64,
                    value: wasmer_value { I64 },
                } => Value::I64(I64),
                wasmer_value_t {
                    tag: WASM_F32,
                    value: wasmer_value { F32 },
                } => Value::F32(F32),
                wasmer_value_t {
                    tag: WASM_F64,
                    value: wasmer_value { F64 },
                } => Value::F64(F64),
                _ => panic!("not implemented"),
            }
        }
    }
}

impl From<Value> for wasmer_value_t {
    fn from(val: Value) -> Self {
        match val {
            Value::I32(x) => wasmer_value_t {
                tag: wasmer_value_tag::WASM_I32,
                value: wasmer_value { I32: x },
            },
            Value::I64(x) => wasmer_value_t {
                tag: wasmer_value_tag::WASM_I64,
                value: wasmer_value { I64: x },
            },
            Value::F32(x) => wasmer_value_t {
                tag: wasmer_value_tag::WASM_F32,
                value: wasmer_value { F32: x },
            },
            Value::F64(x) => wasmer_value_t {
                tag: wasmer_value_tag::WASM_F64,
                value: wasmer_value { F64: x },
            },
        }
    }
}

impl From<Type> for wasmer_value_tag {
    fn from(ty: Type) -> Self {
        match ty {
            Type::I32 => wasmer_value_tag::WASM_I32,
            Type::I64 => wasmer_value_tag::WASM_I64,
            Type::F32 => wasmer_value_tag::WASM_F32,
            Type::F64 => wasmer_value_tag::WASM_F64,
            _ => panic!("not implemented"),
        }
    }
}

impl From<wasmer_value_tag> for Type {
    fn from(v: wasmer_value_tag) -> Self {
        unsafe {
            match v {
                wasmer_value_tag::WASM_I32 => Type::I32,
                wasmer_value_tag::WASM_I64 => Type::I64,
                wasmer_value_tag::WASM_F32 => Type::F32,
                wasmer_value_tag::WASM_F64 => Type::F64,
                _ => panic!("not implemented"),
            }
        }
    }
}

impl From<&wasmer_runtime::wasm::Type> for wasmer_value_tag {
    fn from(ty: &Type) -> Self {
        match *ty {
            Type::I32 => wasmer_value_tag::WASM_I32,
            Type::I64 => wasmer_value_tag::WASM_I64,
            Type::F32 => wasmer_value_tag::WASM_F32,
            Type::F64 => wasmer_value_tag::WASM_F64,
        }
    }
}

impl From<(&std::string::String, &ExportIndex)> for NamedExportDescriptor {
    fn from((name, export_index): (&String, &ExportIndex)) -> Self {
        let kind = match *export_index {
            ExportIndex::Memory(_) => wasmer_import_export_kind::WASM_MEMORY,
            ExportIndex::Global(_) => wasmer_import_export_kind::WASM_GLOBAL,
            ExportIndex::Table(_) => wasmer_import_export_kind::WASM_TABLE,
            ExportIndex::Func(_) => wasmer_import_export_kind::WASM_FUNCTION,
        };
        NamedExportDescriptor {
            name: name.clone(),
            kind,
        }
    }
}

// Error reporting

thread_local! {
    static LAST_ERROR: RefCell<Option<Box<Error>>> = RefCell::new(None);
}

fn update_last_error<E: Error + 'static>(err: E) {
    LAST_ERROR.with(|prev| {
        *prev.borrow_mut() = Some(Box::new(err));
    });
}

/// Retrieve the most recent error, clearing it in the process.
fn take_last_error() -> Option<Box<Error>> {
    LAST_ERROR.with(|prev| prev.borrow_mut().take())
}

/// Gets the length in bytes of the last error.
/// This can be used to dynamically allocate a buffer with the correct number of
/// bytes needed to store a message.
///
/// # Example
/// ```
/// int error_len = wasmer_last_error_length();
/// char *error_str = malloc(error_len);
/// ```
#[no_mangle]
pub extern "C" fn wasmer_last_error_length() -> c_int {
    LAST_ERROR.with(|prev| match *prev.borrow() {
        Some(ref err) => err.to_string().len() as c_int + 1,
        None => 0,
    })
}

/// Stores the last error message into the provided buffer up to the given `length`.
/// The `length` parameter must be large enough to store the last error message.
///
/// Returns the length of the string in bytes.
/// Returns `-1` if an error occurs.
///
/// # Example
/// ```
/// int error_len = wasmer_last_error_length();
/// char *error_str = malloc(error_len);
/// wasmer_last_error_message(error_str, error_len);
/// printf("Error str: `%s`\n", error_str);
/// ```
#[no_mangle]
pub unsafe extern "C" fn wasmer_last_error_message(buffer: *mut c_char, length: c_int) -> c_int {
    if buffer.is_null() {
        // buffer pointer is null
        return -1;
    }

    let last_error = match take_last_error() {
        Some(err) => err,
        None => return 0,
    };

    let error_message = last_error.to_string();

    let buffer = slice::from_raw_parts_mut(buffer as *mut u8, length as usize);

    if error_message.len() >= buffer.len() {
        // buffer to small for err  message
        return -1;
    }

    ptr::copy_nonoverlapping(
        error_message.as_ptr(),
        buffer.as_mut_ptr(),
        error_message.len(),
    );

    // Add a trailing null so people using the string as a `char *` don't
    // accidentally read into garbage.
    buffer[error_message.len()] = 0;

    error_message.len() as c_int
}

#[derive(Debug)]
struct CApiError {
    msg: String,
}

impl fmt::Display for CApiError {
    fn fmt(&self, f: &mut fmt::Formatter) -> fmt::Result {
        write!(f, "{}", &self.msg)
    }
}

impl Error for CApiError {}

struct NamedExport {
    name: String,
    export: Export,
<<<<<<< HEAD
    instance: *mut Instance,
=======
}

struct NamedExportDescriptor {
    name: String,
    kind: wasmer_import_export_kind,
>>>>>>> e5d3fef3
}<|MERGE_RESOLUTION|>--- conflicted
+++ resolved
@@ -1384,13 +1384,10 @@
 struct NamedExport {
     name: String,
     export: Export,
-<<<<<<< HEAD
     instance: *mut Instance,
-=======
 }
 
 struct NamedExportDescriptor {
     name: String,
     kind: wasmer_import_export_kind,
->>>>>>> e5d3fef3
 }