--- conflicted
+++ resolved
@@ -100,10 +100,7 @@
       - name: Install Rust
         uses: dtolnay/rust-toolchain@stable
         with:
-<<<<<<< HEAD
           toolchain: 1.64
-=======
->>>>>>> 87537560
           target: ${{ matrix.target }}
       - uses: Swatinem/rust-cache@v1
         if: matrix.use_sccache != true
