[package]
name = "wasmer-workspace"
description = "Wasmer workspace"
publish = false
autoexamples = false
authors.workspace = true
edition.workspace = true
homepage.workspace = true
license.workspace = true
repository.workspace = true
rust-version.workspace = true
version.workspace = true

[dependencies]
wasmer = { version = "=4.3.1", path = "lib/api", default-features = false }
wasmer-compiler = { version = "=4.3.1", path = "lib/compiler", features = [
	"compiler",
], optional = true }
wasmer-compiler-cranelift = { version = "=4.3.1", path = "lib/compiler-cranelift", optional = true }
wasmer-compiler-singlepass = { version = "=4.3.1", path = "lib/compiler-singlepass", optional = true }
wasmer-compiler-llvm = { version = "=4.3.1", path = "lib/compiler-llvm", optional = true }
wasmer-emscripten = { version = "=4.3.1", path = "lib/emscripten", optional = true }
wasmer-wasix = { path = "lib/wasix", optional = true }
wasmer-wast = { version = "=4.3.1", path = "tests/lib/wast", optional = true }
wasi-test-generator = { version = "=4.3.1", path = "tests/wasi-wast", optional = true }
wasmer-cache = { version = "=4.3.1", path = "lib/cache", optional = true }
wasmer-types = { version = "=4.3.1", path = "lib/types" }
wasmer-middlewares = { version = "=4.3.1", path = "lib/middlewares", optional = true }

# Third party dependencies
cfg-if = "1.0"
tokio = { version = "1", features = [
	"rt",
	"rt-multi-thread",
	"macros",
], optional = true }
crossbeam-queue = "0.3.8"

[workspace]
members = [
	"fuzz",
	"lib/api",
	"lib/api/macro-wasmer-universal-test",
	"lib/backend-api",
	"lib/c-api",
	"lib/c-api/examples/wasmer-capi-examples-runner",
	"lib/c-api/tests/wasmer-c-api-test-runner",
	"lib/cache",
	"lib/cli-compiler",
	"lib/cli",
	"lib/compiler-cranelift",
	"lib/compiler-llvm",
	"lib/compiler-singlepass",
	"lib/compiler",
	"lib/config",
	"lib/derive",
	"lib/emscripten",
	"lib/object",
	"lib/registry",
	"lib/sys-utils",
	"lib/types",
	"lib/virtual-io",
	"lib/virtual-fs",
	"lib/virtual-net",
	"lib/vm",
	"lib/wai-bindgen-wasmer",
	"lib/wasi-types",
	"lib/wasix",
	"lib/wasm-interface",
	"lib/journal",
	"lib/swift",
	"tests/integration/cli",
	"tests/integration/ios",
	"tests/lib/compiler-test-derive",
	"tests/lib/wast",
	"tests/wasi-wast",
	"tests/wasmer-argus",
]
resolver = "2"

[workspace.package]
authors = ["Wasmer Engineering Team <engineering@wasmer.io>"]
edition = "2021"
homepage = "https://wasmer.io/"
license = "MIT"
repository = "https://github.com/wasmerio/wasmer"
rust-version = "1.74"
version = "4.3.1"

[workspace.dependencies]
# Repo-local crates
wasmer-config = { path = "./lib/config" }
wasmer-wasix = { path = "./lib/wasix" }

# Wasmer-owned crates
<<<<<<< HEAD
webc = { version = "6.0.0-alpha9", default-features = false, features = [
	"package",
] }
=======
webc = { version = "6.0.0-rc1", default-features = false, features = ["package"] }
>>>>>>> 80435ac7
edge-schema = { version = "=0.1.0" }
shared-buffer = "0.1.4"

# Third-party crates
enumset = "1.1.0"
memoffset = "0.9.0"
wasmparser = { version = "0.121.0", default-features = false }
rkyv = { version = "0.7.40", features = ["indexmap", "validation", "strict"] }
memmap2 = { version = "0.6.2" }
toml = { version = "0.5.9", features = ["preserve_order"] }
indexmap = "2"
serde_yaml = "0.9.34"
libc = { version = "^0.2", default-features = false }

[build-dependencies]
test-generator = { path = "tests/lib/test-generator" }
build-deps = "0.1.4"
anyhow = "1.0"
glob = "0.3"
rustc_version = "0.4"

[dev-dependencies]

wasmer = { version = "=4.3.1", path = "lib/api", features = [
	"compiler",
	"singlepass",
	"sys",
] }
anyhow = "1.0"
criterion = { version = "0.5", default-features = false }
clap = { version = "=4.4.11" }
clap_builder = { version = "=4.4.11" }
clap_derive = { version = "=4.4.7" }
clap_lex = { version = "=0.6.0" }
lazy_static = "1.4"
serial_test = { version = "2.0", default-features = false }
compiler-test-derive = { path = "tests/lib/compiler-test-derive" }
tempfile = "3.6.0"
ureq = "2.6"
# For logging tests using the `RUST_LOG=debug` when testing
test-log = { version = "0.2", default-features = false, features = ["trace"] }
tracing = { version = "0.1", default-features = false, features = ["log"] }
tracing-subscriber = { version = "0.3", default-features = false, features = [
	"env-filter",
	"fmt",
] }

[features]
# Don't add the compiler features in default, please add them on the Makefile
# since we might want to autoconfigure them depending on the availability on the host.
default = [
	"wat",
	"wast",
	"cache",
	"wasi",
	"engine",
	"emscripten",
	"middlewares",
]
# backend means that the `wasmer` crate will be compiled with the `wasmer-compiler` or the `jsc`.
# That means: that is able to execute modules
backend = []
jsc = ["wasmer/jsc", "backend", "wat", "wasmer/std"]
wamr = ["wasmer/wamr"]
engine = ["universal"]
universal = []
cache = ["wasmer-cache"]
wast = ["wasmer-wast"]
wasi = ["wasmer-wasix"]
emscripten = ["wasmer-emscripten"]
wat = ["wasmer/wat"]
compiler = ["wasmer/compiler", "backend", "wasmer-compiler/translator"]
singlepass = ["compiler", "wasmer-compiler-singlepass", "wasmer/singlepass"]
cranelift = ["compiler", "wasmer-compiler-cranelift", "wasmer/cranelift"]
llvm = ["compiler", "wasmer-compiler-llvm", "wasmer/llvm"]
middlewares = ["wasmer-middlewares"]
wasmer-artifact-load = ["wasmer-compiler/wasmer-artifact-load"]
wasmer-artifact-create = ["wasmer-compiler/wasmer-artifact-create"]
static-artifact-load = ["wasmer-compiler/static-artifact-load"]
static-artifact-create = ["wasmer-compiler/static-artifact-create"]

# Testing features
test-singlepass = ["singlepass"]
test-cranelift = ["cranelift"]
test-llvm = ["llvm"]

test-universal = ["test-generator/test-universal"]

# Specifies that we're running in coverage testing mode. This disables tests
# that raise signals because that interferes with tarpaulin.
coverage = []

#[profile.release]
#debug = true

# Enable optimizations for a few crates, even for debug builds.
# This greatly speeds up using debug builds, because these crates are extremely
# slow without optimizations.
[profile.dev.package.cranelift-codegen]
opt-level = 3
[profile.dev.package.regalloc2]
opt-level = 3
[profile.dev.package.wasmparser]
opt-level = 3
[profile.dev.package.rkyv]
opt-level = 3
[profile.dev.package.wasmer-types]
opt-level = 3
[profile.dev.package.weezl]
opt-level = 3
[profile.dev.package.sha2]
opt-level = 3
[profile.dev.package.xxhash-rust]
opt-level = 3
[profile.dev.package.digest]
opt-level = 3

[[bench]]
name = "static_and_dynamic_functions"
harness = false

[[bench]]
name = "import_functions"
harness = false

[[example]]
name = "early-exit"
path = "examples/early_exit.rs"
required-features = ["backend"]

[[example]]
name = "engine"
path = "examples/engine.rs"
required-features = ["cranelift"]

[[example]]
name = "engine-headless"
path = "examples/engine_headless.rs"
required-features = ["cranelift"]

[[example]]
name = "platform-headless-ios"
path = "examples/platform_ios_headless.rs"
required-features = ["cranelift"]

[[example]]
name = "cross-compilation"
path = "examples/engine_cross_compilation.rs"
required-features = ["cranelift"]

[[example]]
name = "compiler-singlepass"
path = "examples/compiler_singlepass.rs"
required-features = ["singlepass"]

[[example]]
name = "compiler-cranelift"
path = "examples/compiler_cranelift.rs"
required-features = ["cranelift"]

[[example]]
name = "compiler-llvm"
path = "examples/compiler_llvm.rs"
required-features = ["llvm"]

[[example]]
name = "exported-function"
path = "examples/exports_function.rs"
required-features = ["backend"]

[[example]]
name = "exported-global"
path = "examples/exports_global.rs"
required-features = ["backend"]

[[example]]
name = "exported-memory"
path = "examples/exports_memory.rs"
required-features = ["backend"]

[[example]]
name = "imported-function"
path = "examples/imports_function.rs"
required-features = ["backend"]

[[example]]
name = "imported-global"
path = "examples/imports_global.rs"
required-features = ["backend"]

[[example]]
name = "tunables-limit-memory"
path = "examples/tunables_limit_memory.rs"
required-features = ["cranelift"]

[[example]]
name = "wasi"
path = "examples/wasi.rs"
required-features = ["wasi"]

[[example]]
name = "wasi-manual-setup"
path = "examples/wasi_manual_setup.rs"
required-features = ["tokio", "backend", "wasi"]

[[example]]
name = "wasi-pipes"
path = "examples/wasi_pipes.rs"
required-features = ["tokio", "backend", "wasi"]

[[example]]
name = "table"
path = "examples/table.rs"
required-features = ["backend"]

[[example]]
name = "memory"
path = "examples/memory.rs"
required-features = ["backend"]

[[example]]
name = "instance"
path = "examples/instance.rs"
required-features = ["backend"]

[[example]]
name = "errors"
path = "examples/errors.rs"
required-features = ["backend"]

[[example]]
name = "imported-function-env"
path = "examples/imports_function_env.rs"
required-features = ["backend"]

[[example]]
name = "imported-function-env-global"
path = "examples/imports_function_env_global.rs"
required-features = ["backend"]

[[example]]
name = "hello-world"
path = "examples/hello_world.rs"
required-features = ["backend"]

[[example]]
name = "metering"
path = "examples/metering.rs"
required-features = ["cranelift"]

[[example]]
name = "imports-exports"
path = "examples/imports_exports.rs"
required-features = ["backend"]

[[example]]
name = "features"
path = "examples/features.rs"
required-features = ["cranelift"]

[[example]]
name = "http-dynamic-size"
path = "examples/http_dynamic_size.rs"
required-features = ["cranelift"]<|MERGE_RESOLUTION|>--- conflicted
+++ resolved
@@ -93,13 +93,7 @@
 wasmer-wasix = { path = "./lib/wasix" }
 
 # Wasmer-owned crates
-<<<<<<< HEAD
-webc = { version = "6.0.0-alpha9", default-features = false, features = [
-	"package",
-] }
-=======
 webc = { version = "6.0.0-rc1", default-features = false, features = ["package"] }
->>>>>>> 80435ac7
 edge-schema = { version = "=0.1.0" }
 shared-buffer = "0.1.4"
 
